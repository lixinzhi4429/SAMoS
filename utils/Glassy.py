# * *************************************************************
# *  
# *   Soft Active Mater on Surfaces (SAMoS)
# * 
# *   Author: Silke Henkes
# * 
# *   Department of Physics 
# *   Institute for Complex Systems and Mathematical Biology
# *   University of Aberdeen  
# * 
# *   (c) 2014, 2015
# *  
# *   This program cannot be used, copied, or modified without
# *   explicit written permission of the authors.
# * 
# * ***************************************************************

import sys
import argparse
import pickle

from Writer import *
from Geometry import *
from Hessian import *
from read_param import *
from read_data import *
try:
	import matplotlib.pyplot as plt
	from mpl_toolkits.mplot3d import Axes3D
	HAS_MATPLOTLIB=True
	
	import matplotlib
	matplotlib.rcParams['text.usetex'] = 'false'
	matplotlib.rcParams['lines.linewidth'] = 2
	matplotlib.rcParams['axes.linewidth'] = 2
	matplotlib.rcParams['xtick.major.size'] = 8
	matplotlib.rcParams['ytick.major.size'] = 8
	matplotlib.rcParams['font.size']=16.0
	matplotlib.rcParams['legend.fontsize']=14.0

	cdict = {'red':   [(0.0,  0.0, 0.5),
					  (0.35,  1.0, 0.75),
					  (0.45,  0.75, 0.0),
					  (1.0,  0.0, 0.0)],

			'green': [(0.0,  0.0, 0.0),
					  (0.35,  0.0, 0.5),
					  (0.5, 1.0, 1.0),
					  (0.8,  0.5, 0.0),
					  (1.0,  0.0, 0.0)],

			'blue':  [(0.0,  0.0, 0.0),
					  (0.5,  0.0, 0.0),
					  (0.7, 0.5, 1.0),
					  (1.0,  0.25, 0.0)]}
except:
	HAS_MATPLOTLIB=False
	pass

class SimRun:
	def __init__(self,directory,conffile,inputfile,radiusfile,skip,tracer=False,ignore=False):
		self.tracer=tracer
		self.ignore=ignore
		self.param = Param(directory+conffile)
		files = sorted(glob(directory + self.param.dumpname+'*.dat'))[skip:]
		if len(files) == 0:
  			files = sorted(glob(directory + self.param.dumpname+'*.dat.gz'))[skip:]
		# Read the local data
		geometries={'sphere':GeometrySphere,'plane':GeometryPeriodicPlane,'none':Geometry,'tube':GeometryTube,'peanut':GeometryPeanut,'hourglass':GeometryHourglass}
		# Create the right geometry environment (TBC):
		self.geom=geometries[self.param.constraint](self.param)
		print self.geom
		# Number of files that we are dealing with
		self.Nsnap=len(files)
		# Find out if this is a simulation with a variable number of particles:
		# For now, otherwise we get a mess ...
		self.Nvariable=True
		#if self.param.npopulation>0:
			#self.Nvariable=True
		#else:
			#self.Nvariable=False
		# Deal with the radii in an appropriate manner:
		# First check that the potential actually uses radii:
		# If yes, read them in from the initial file (to be overwritten if there are separate ones in each file)
		if self.ignore:
			self.monodisperse=True
		else:
			if self.param.pot_params['use_particle_radii']==True:
				print "Reading radii from initial file!"
				data_ini=ReadData(directory+radiusfile)
				self.monodisperse=False
				self.radius=data_ini.data[data_ini.keys['radius']]
				if self.Nvariable==False:
					self.N=len(self.radius)
					print "Constant number of " + str(self.N) + " particles!"
			else:
				self.monodisperse=True
		# Unfortunately, need a first read-through to gauge what kind of data size we need
		# I want to use numpy arrays for the analysis due to speed
		if self.Nvariable:
			self.Nval=np.zeros((self.Nsnap,))
			u=0
			for f in files:
				 #print "Pre - Processing file : ", f
				 data = ReadData(f)
				 x= np.array(data.data[data.keys['x']])
				 self.Nval[u]=len(x)
				 #print self.Nval[u]	
				 u+=1
			self.N=int(np.amax(self.Nval))
			print "Handling a total of maximum " + str(self.N) + " particles!"
		elif self.monodisperse:
			data = ReadData(files[0])
			x= np.array(data.data[data.keys['x']])
			self.N=len(x)
			print "Constant number of " + str(self.N) + " particles!"
		if tracer:
			data = ReadData(files[0])
			tp=np.array(data.data[data.keys['type']])
			tracers = [index for index,value in enumerate(tp) if value==2]
			print tracers
			self.Ntracer=len(tracers)
			print "Tracking " + str(self.Ntracer) + " tracer particles!"
		# Produce empty arrays for initialization
		self.rval=np.zeros((self.Nsnap,self.N,3))
		self.vval=np.zeros((self.Nsnap,self.N,3))
		#self.nval=np.empty((self.Nsnap,self.N,3))
		#self.vhat=np.empty((self.Nsnap,self.N,3))
		if self.Nvariable:
			self.flag=np.zeros((self.Nsnap,self.N))
			if not self.monodisperse:
				 self.radius=np.zeros((self.Nsnap,self.N))
		if tracer:
			self.tracers=np.zeros((self.Nsnap,self.Ntracer))
			self.rtracers=np.zeros((self.Nsnap,self.Ntracer,3))
			self.vtracers=np.zeros((self.Nsnap,self.Ntracer,3))
		u=0
		for f in files:
			print "Processing file : ", f
			data = ReadData(f)
			x, y, z = np.array(data.data[data.keys['x']]), np.array(data.data[data.keys['y']]), np.array(data.data[data.keys['z']])
			vx, vy, vz = np.array(data.data[data.keys['vx']]), np.array(data.data[data.keys['vy']]), np.array(data.data[data.keys['vz']])
			#if data.keys.has_key('nx'):
			#	nx, ny, nz = np.array(data.data[data.keys['nx']]), np.array(data.data[data.keys['ny']]), np.array(data.data[data.keys['nz']])	
			if data.keys.has_key('flag'):
				fl = data.data[data.keys['flag']]
				if self.Nvariable:
					self.flag[u,:self.Nval[u]]=fl
				else:
					self.flag[u,:]=fl
			if data.keys.has_key('type'):
				tp = data.data[data.keys['type']]
				if tracer:
					tracers = [index for index,value in enumerate(tp) if value==2]
					self.tracers[u,:]=tracers
			if data.keys.has_key('radius'):
				rad=data.data[data.keys['radius']]
				if self.Nvariable:
					self.radius[u,:self.Nval[u]]=rad
				#else:
					#self.radius[u,:]=rad
			#if u>0 and takeDrift:
				#rval_u0=rval_u
				#print u
			rval_u = np.column_stack((x,y,z))
			vval_u = np.column_stack((vx,vy,vz))
			#nval_u = np.column_stack((nx,ny,nz))
			#vel = np.sqrt(vval_u[:,0]**2 + vval_u[:,1]**2 + vval_u[:,2]**2)
			#vhat_u=((vval_u).transpose()/(vel).transpose()).transpose()
			if self.Nvariable:
				self.rval[u,:self.Nval[u],:]=rval_u
				self.vval[u,:self.Nval[u],:]=vval_u
				if tracer:
					#self.rtracers[u,:]=self.rval[u,self.tracers[u,:]]
					#self.vtracers[u,:]=self.rval[u,self.tracers[u,:]]
					self.rtracers[u,:,:]=self.rval[u,tracers,:]
					self.vtracers[u,:,:]=self.rval[u,tracers,:]
			else:
				self.rval[u,:,:]=rval_u
				self.vval[u,:,:]=vval_u
			u+=1
			
	#def takeDrift():
		## taking off the drift
		#if u>0:
			## Bring back people who crossed the line
			#diff_real =self.geom.ApplyPeriodic12(rval_u0,rval_u)
			##print np.max(diff_real)
			##print diff_real
			#rval_ud=rval_u0+diff_real
			#drift=np.sum(diff_real,axis=0)/self.N
			##print drift
			#rval_ud-=drift
			#self.rval[u,:,:]=rval_ud
		#else:
			#self.rval[u,:,:]=rval_u
		
	def getMSD(self,verbose=True):
		self.msd=np.empty((self.Nsnap,))
		# in case of tracers, simply use the tracer rval isolated above
		for u in range(self.Nsnap):
			smax=self.Nsnap-u
			if self.Nvariable:
				if self.tracer:
					if self.geom.periodic:
						self.msd[u]=np.sum(np.sum(np.sum((self.geom.ApplyPeriodic33(self.rtracers[:smax,:,:],self.rtracers[u:,:,:]))**2,axis=2),axis=1),axis=0)/(self.Ntracer*smax)
					else:
						self.msd[u]=np.sum(np.sum(np.sum((self.rtracers[u:,:,:]-self.rtracers[:smax,:,:])**2,axis=2),axis=1),axis=0)/(self.Ntracer*smax)
				else:
					print "Sorry: MSD for dividing particles is ambiguous and currently not implemented!"
			else:
				if self.geom.periodic:
					self.msd[u]=np.sum(np.sum(np.sum((self.geom.ApplyPeriodic33(self.rval[:smax,:,:],self.rval[u:,:,:]))**2,axis=2),axis=1),axis=0)/(self.N*smax)
				else:
					self.msd[u]=np.sum(np.sum(np.sum((self.rval[u:,:,:]-self.rval[:smax,:,:])**2,axis=2),axis=1),axis=0)/(self.N*smax)
		xval=np.linspace(0,self.Nsnap*self.param.dt*self.param.dump['freq'],num=self.Nsnap)
		if verbose:
			fig=plt.figure()
			plt.loglog(xval,self.msd,'r.-',lw=2)
			plt.loglog(xval,self.msd[1]/(1.0*xval[1])*xval,'-',lw=2,color=[0.5,0.5,0.5])
			plt.xlabel('time')
			plt.ylabel('MSD')
			
			#plt.show()
		return xval, self.msd
<<<<<<< HEAD
		
	# use the geodesic distance on the surface to calculate the MSD	
	def getMSD_Surface(self):
		self.msd=np.empty((self.Nsnap,))
=======
	
	# Definition of the self-intermediate scattering function (Flenner + Szamel)
	# 1/N <\sum_n exp(iq[r_n(t)-r_n(0)]>_t,n
	def SelfIntermediate(self,qval,verbose=True):
		# This is single particle, single q, shifted time step. Equivalent to the MSD, really
		SelfInt=np.empty((self.Nsnap,),dtype=complex)
		for u in range(self.Nsnap):
			smax=self.Nsnap-u
			if self.Nvariable:
				if self.tracer:
					if self.geom.periodic:
						SelfInt[u]=np.sum(np.sum(np.exp(1.0j*qval[0]*(self.geom.ApplyPeriodicX(-self.rtracers[:smax,:,0]+self.rtracers[u:,:,0]))+1.0j*qval[1]*(self.geom.ApplyPeriodicY(-self.rtracers[:smax,:,1]+self.rtracers[u:,:,1]))+1.0j*qval[2]*(self.geom.ApplyPeriodicZ(-self.rtracers[:smax,:,2]+self.rtracers[u:,:,2]))),axis=1),axis=0)/(self.Ntracer*smax)
					else:
						SelfInt[u]=np.sum(np.sum(np.exp(1.0j*qval[0]*(-self.rtracers[:smax,:,0]+self.rtracers[u:,:,0])+1.0j*qval[1]*(-self.rtracers[:smax,:,1]+self.rtracers[u:,:,1])+1.0j*qval[2]*(-self.rtracers[:smax,:,2]+self.rtracers[u:,:,2])),axis=1),axis=0)/(self.Ntracer*smax)
				else:
					print "Sorry: Self-intermediate scattering function for dividing particles is ambiguous and currently not implemented!"
			else:
				if self.geom.periodic:
					SelfInt[u]=np.sum(np.sum(np.exp(1.0j*qval[0]*(self.geom.ApplyPeriodicX(-self.rval[:smax,:,0]+self.rval[u:,:,0]))+1.0j*qval[1]*(self.geom.ApplyPeriodicY(-self.rval[:smax,:,1]+self.rval[u:,:,1]))+1.0j*qval[2]*(self.geom.ApplyPeriodicZ(-self.rval[:smax,:,2]+self.rval[u:,:,2]))),axis=1),axis=0)/(self.N*smax)
				else:
					SelfInt[u]=np.sum(np.sum(np.exp(1.0j*qval[0]*(-self.rval[:smax,:,0]+self.rval[u:,:,0])+1.0j*qval[1]*(-self.rval[:smax,:,1]+self.rval[u:,:,1])+1.0j*qval[2]*(-self.rval[:smax,:,2]+self.rval[u:,:,2])),axis=1),axis=0)/(self.N*smax)
		tval=np.linspace(0,self.Nsnap*self.param.dt*self.param.dump['freq'],num=self.Nsnap)
		# Looking at the absolute value of it here
		SelfInt2=(np.real(SelfInt)**2 + np.imag(SelfInt)**2)**0.5
		qnorm=np.sqrt(qval[0]**2+qval[1]**2+qval[2]**2)
		if verbose:
			fig=plt.figure()
			plt.semilogx(tval,SelfInt2,'.-r',lw=2)
			plt.xlabel('time')
			plt.ylabel('F_s(k,t)')
			plt.title('Self-intermediate, k = ' + str(qnorm))
			#plt.show()
		return tval, SelfInt2
		
					
	def FourierTrans(self,whichframe,qmax=0.3,verbose=True):
		# Note to self: only low q values will be interesting in any case. 
		# The stepping is in multiples of the inverse box size. Assuming a square box.
		print "Fourier transforming positions"
		dq=1.0/self.geom.Lx
		nq=int(qmax/dq)
		print "Stepping Fourier transform with step " + str(dq)+ ", resulting in " + str(nq)+ " steps."
		qx, qy, qrad, ptsx, ptsy=self.makeQrad(dq,qmax,nq)
		fourierval=np.zeros((nq,nq),dtype=complex)
		for kx in range(nq):
			for ky in range(nq):
				# And, alas, no FFT since we are most definitely off grid. And averaging is going to kill everything.
				fourierval[kx,ky]=np.sum(np.exp(1j*(qx[kx]*self.rval[whichframe,:,0]+qy[ky]*self.rval[whichframe,:,1])))
		plotval=np.real(fourierval)**2+np.imag(fourierval)**2
		# Produce a radial averaging to see if anything interesting happens
		nq2=int(2**0.5*nq)
		valrad=np.zeros((nq2,))
		for l in range(nq2):
			valrad[l]=np.mean(plotval[ptsx[l],ptsy[l]])
		
		if verbose:
			plt.figure()
			plt.pcolor(qx,qy,plotval)
			plt.colorbar()
			plt.title('Positions')
		return qrad,valrad
	  
	def makeQrad(self,dq,qmax,nq):
		nq2=int(2**0.5*nq)
		qmax2=2**0.5*qmax
		qx=np.linspace(0,qmax,nq)
		qy=np.linspace(0,qmax,nq)
		qrad=np.linspace(0,qmax2,nq2)
		# do this silly counting once and for all
		binval=np.empty((nq,nq))
		for kx in range(nq):
			for ky in range(nq):
				qval=np.sqrt(qx[kx]**2+qy[ky]**2)
				binval[kx,ky]=round(qval/dq)
		#print binval
		ptsx=[]
		ptsy=[]
		# do the indexing arrays
		for l in range(nq2):
			pts0x=[]
			pts0y=[]
			for kx in range(nq):
				hmm=np.nonzero(binval[kx,:]==l)[0]
				for v in range(len(hmm)):
					pts0y.append(hmm[v])
					pts0x.append(kx)
			ptsx.append(pts0x)
			ptsy.append(pts0y)
		return qx, qy, qrad, ptsx, ptsy
	  
	# Well, that seems to do fuck all
	def getDynStruct(self,qmax,omegamax,verbose=True,nmax=50):
		# Following the template of Wysocki, Winkler, Gompper
		dq=1.0/self.geom.Lx
		nq=int(qmax/dq)
		if nq>nmax:
			print "Coarsening q interval to reduce computational load"
			nq=nmax
			dq=qmax/nq
		nq2=int(2**0.5*nq)
		print "Stepping space Fourier transform with step " + str(dq)+ ", resulting in " + str(nq)+ " steps."
		dom=1.0/(self.Nsnap*self.param.dt*self.param.dump['freq'])
		nom1=int(omegamax/dom)
		nom=2*int(omegamax/dom)+1
		print "Stepping time Fourier transform with step " + str(dom)+ ", resulting in " + str(nom)+ " steps."
		# Formally: S(q,omega) = 1/N int dt \rho_q(t) \rho*_q(0) e^i\omega t, where \rho_q(t) = \int dr \rho(r,t) e^iq r
		# The second part is what we already had for the positional static structure factor
		# For simplicity reasons, do the radial averaging before taking the time transform
		qx, qy, qrad, ptsx, ptsy=self.makeQrad(dq,qmax,nq)
		rhorad=np.zeros((self.Nsnap,nq2),dtype=complex)
		for u in range(self.Nsnap):
			if (u%10==0):
				print u
			fourierval=np.empty((nq,nq),dtype=complex)
			for kx in range(nq):
				for ky in range(nq):
					# And, alas, no FFT since we are most definitely off grid. And averaging is going to kill everything.
					fourierval[kx,ky]=np.sum(np.exp(1j*(qx[kx]*self.rval[u,:,0]+qy[ky]*self.rval[u,:,1])))
			for l in range(nq2):
				rhorad[u,l]=np.mean(fourierval[ptsx[l],ptsy[l]])
		# Do our little shifted averaging procedure at constant q now
		rhocorr=np.zeros((self.Nsnap,nq2),dtype=complex)
		for u in range(self.Nsnap):
			smax=self.Nsnap-u
			rhocorr[u,:]=np.sum(rhorad[u:,:]*rhorad[:smax,:],axis=0)/smax
		# Cute. Now do the time tranform:
		DynStruct=np.zeros((nom,nq2),dtype=complex)
		tval=np.linspace(0,self.Nsnap*self.param.dt*self.param.dump['freq'],num=self.Nsnap)
		omega=np.empty((nom,))
		for no in range(0,nom):
			omega[no]=(-nom1+no)*dom
			DynStruct[no,:]=np.einsum('ij,i', rhocorr, np.exp(1j*omega[no]*tval))
		print omega
		# OK, what have we got? Take the absolute value and look
		PlotDynStruct=np.real(DynStruct)**2+np.imag(DynStruct)**2
		if verbose:
			plt.figure()
			plt.pcolor(qrad,omega,np.log10(PlotDynStruct))
			plt.colorbar()
			plt.title('Dynamical structure factor')
			
			plt.figure()
			plt.pcolor(qrad,tval,np.log10(np.real(rhocorr)))
			plt.colorbar()
			plt.title('Density correlation function')
		if verbose:
			plt.figure()
			plt.plot(omega,np.log10(PlotDynStruct[:,0]),'.-k')
			plt.plot(omega,np.log10(PlotDynStruct[:,1]),'.-r')
			plt.plot(omega,np.log10(PlotDynStruct[:,5]),'.-g')
			plt.plot(omega,np.log10(PlotDynStruct[:,10]),'.-b')
			plt.xlabel('omega')
			plt.ylabel('structure factor')
			plt.title('Dynamical structure factor')
>>>>>>> 8f2c9530
			
			plt.figure()
			plt.plot(tval,np.log10(rhocorr[:,0]),'.-k')
			plt.plot(tval,np.log10(rhocorr[:,1]),'.-g')
			plt.plot(tval,np.log10(rhocorr[:,5]),'.-r')
			plt.plot(tval,np.log10(rhocorr[:,10]),'.-b')
			plt.title('Density correlation function')
		return omega,qrad,DynStruct
		
	# Four point structure factor
	def FourPoint(self,a,qmax=3.14,verbose=True,nmax=20):
		# As written, this thing only works with tracer particles, since I need to track them through the whole simulation
		# Following the template of Wysocki, Winkler, Gompper
		dq=1.0/self.geom.Lx
		nq=int(qmax/dq)
		if nq>nmax:
			print "Coarsening q interval to reduce computational load"
			nq=nmax
			dq=qmax/nq
		nq2=int(2**0.5*nq)
		print "Stepping space Fourier transform with step " + str(dq)+ ", resulting in " + str(nq)+ " steps."
		qx, qy, qrad, ptsx, ptsy=self.makeQrad(dq,qmax,nq)
		FourPoint=np.zeros((nq2,self.Nsnap))
		for u in range(self.Nsnap):
			if (u%10==0):
				print u
			smax=self.Nsnap-u
			if self.Nvariable:
				if self.tracer:
					# First filter out the particles we are dealing with: only those that have moved less than distance a
					if self.geom.periodic:
						dists=np.sqrt(np.sum(self.geom.ApplyPeriodic3d(self.rtracers[u:,:,:]-self.rtracers[:smax,:,:])**2,axis=2))
					else:
						dists=np.sqrt(np.sum((self.rtracers[u:,:,:]-self.rtracers[:smax,:,:])**2,axis=2))
					# So now replace those by 1s or 0s depending on how far they have gone
					# this is 0 or 1 as we want, except for negative ones where it's gone far
					hmm=1.0-np.round(dists/a)
					# remove the negative ones
					weights=0.5*(hmm+abs(hmm))
					# Properly: S_4 = 1/N < \sum_n \sum_m w_n(t) w_m(t) e^{iq.(r_n(0)-r_m(0)}>_m,n,t
					# For us this triple sum over m, n and time shift needs to be done here. 
					# Then do the radial averaging in the last step.
					# we can decompose the fourier transform into
					# S_4 = 1/N < \sum_n w_n(t) e^{iq.r_n(0)} \sum_m w_m(t) e^{-iq r_m(0)}>_t
					# So do these first, then radially average, finally take the t average 
					fourierval=np.zeros((nq,nq,smax),dtype=complex)
					fourierrad=np.zeros((nq2,smax),dtype=complex)
					for kx in range(nq):
						for ky in range(nq):
							fourierval[kx,ky,:]=np.sum(weights*np.exp(1j*qx[kx]*self.rtracers[u:,:,0]+1j*qy[ky]*self.rtracers[u:,:,1]),axis=1)
					for l in range(nq2):
						fourierrad[l,:]=np.mean(fourierval[ptsx[l],ptsy[l],:])
					# So now finally multiply and do the shifted average over time. PBC should have been sorted out right in dists? Or not?
					# Should be real at that point
					FourPoint[:,u]=np.real(np.sum(fourierrad*np.conjugate(fourierrad),axis=1))/(self.Ntracer*smax)
				else:
					print "Sorry: Four point function for dividing particles is ambiguous and currently not implemented!"
			else:
				# First filter out the particles we are dealing with: only those that have moved less than distance a
				#print "before distances"
				if self.geom.periodic:
					dists=np.sqrt(np.sum(self.geom.ApplyPeriodic3d(self.rval[u:,:,:]-self.rval[:smax,:,:])**2,axis=2))
				else:
					dists=np.sqrt(np.sum((self.rval[u:,:,:]-self.rval[:smax,:,:])**2,axis=2))
				# So now replace those by 1s or 0s depending on how far they have gone
				# this is 0 or 1 as we want, except for negative ones where it's gone far
				#print "before weights"
				hmm=1.0-np.round(dists/a)
				# remove the negative ones
				weights=0.5*(hmm+abs(hmm))
				# Properly: S_4 = 1/N < \sum_n \sum_m w_n(t) w_m(t) e^{iq.(r_n(0)-r_m(0)}>_m,n,t
				# For us this triple sum over m, n and time shift needs to be done here. 
				# Then do the radial averaging in the last step.
				# we can decompose the fourier transform into
				# S_4 = 1/N < \sum_n w_n(t) e^{iq.r_n(0)} \sum_m w_m(t) e^{-iq r_m(0)}>_t
				# So do these first, then radially average, finally take the t average 
				#print "before Fourier"
				fourierval=np.zeros((nq,nq,smax),dtype=complex)
				fourierrad=np.zeros((nq2,smax),dtype=complex)
				for kx in range(nq):
					for ky in range(nq):
						fourierval[kx,ky,:]=np.sum(weights[:,:]*np.exp(1j*(qx[kx]*self.rval[u:,:,0])+qy[ky]*self.rval[u:,:,1]),axis=1)
				#print "before radial average"
				for l in range(nq2):
					fourierrad[l,:]=np.mean(fourierval[ptsx[l],ptsy[l],:])
				# So now finally multiply and do the shifted average over time. PBC should have been sorted out right in dists? Or not?
				# Should be real at that point
				#print "before fourpoint"
				FourPoint[:,u]=np.real(np.sum(fourierrad*np.conjugate(fourierrad),axis=1))/(self.N*smax)
		tval=np.linspace(0,self.Nsnap*self.param.dt*self.param.dump['freq'],num=self.Nsnap)
		if verbose:
			plt.figure()
			vmap=LinearSegmentedColormap('test',cdict,N=nq2) 
			for q in range(0,nq2):
				plt.loglog(tval,FourPoint[q,:],'.-',color=vmap(q))
			plt.xlabel('t')
			plt.ylabel('FourPoint')			
		return tval, FourPoint
	
	def FourierTransVel(self,whichframe,qmax=0.3,verbose=True):
		# Note to self: only low q values will be interesting in any case. 
		# The stepping is in multiples of the inverse box size. Assuming a square box.
		print "Fourier transforming velocities"
		dq=1.0/self.geom.Lx
		nq=int(qmax/dq)
		print "Stepping Fourier transform with step " + str(dq)+ ", resulting in " + str(nq)+ " steps."
		qx, qy, qrad, ptsx, ptsy=self.makeQrad(dq,qmax,nq)
		fourierval=np.zeros((nq,nq,2),dtype=complex)
		for kx in range(nq):
			for ky in range(nq):
				# And, alas, no FFT since we are most definitely off grid. And averaging is going to kill everything.
				fourierval[kx,ky,0]=np.sum(np.exp(1j*(qx[kx]*self.rval[whichframe,:,0]+qy[ky]*self.rval[whichframe,:,1]))*self.vval[whichframe,:,0])
				fourierval[kx,ky,1]=np.sum(np.exp(1j*(qx[kx]*self.rval[whichframe,:,0]+qy[ky]*self.rval[whichframe,:,1]))*self.vval[whichframe,:,1])
		# Sq = \vec{v_q}.\vec{v_-q}, assuming real and symmetric
		# = \vec{v_q}.\vec{v_q*} = v
		Sq=np.real(fourierval[:,:,0])**2+np.imag(fourierval[:,:,0])**2+np.real(fourierval[:,:,1])**2+np.imag(fourierval[:,:,1])**2
		plotval_x=np.sqrt(np.real(fourierval[:,:,0])**2+np.imag(fourierval[:,:,0])**2)
		plotval_y=np.sqrt(np.real(fourierval[:,:,1])**2+np.imag(fourierval[:,:,1])**2)
		# Produce a radial averaging to see if anything interesting happens
		nq2=int(2**0.5*nq)
		valrad=np.zeros((nq2,2))
		Sqrad=np.zeros((nq2,))
		for l in range(nq2):
			valrad[l,0]=np.mean(plotval_x[ptsx[l],ptsy[l]])
			valrad[l,1]=np.mean(plotval_y[ptsx[l],ptsy[l]])
			Sqrad[l]=np.mean(Sq[ptsx[l],ptsy[l]])
		
		if verbose:
			plt.figure()
			plt.pcolor(qx,qy,plotval_x)
			plt.colorbar()
			plt.title('Velocities - x')
			plt.figure()
			plt.pcolor(qx,qy,plotval_y)
			plt.colorbar()
			plt.title('Velocities - y')
		return qrad,valrad,Sqrad
	  
	def getVelcorrSingle(self,whichframe,dx,xmax,verbose=True):
		# start with the isotropic one - since there is no obvious polar region
		# and n is not the relevant variable, and v varies too much
		print "Velocity correlation function for frame " + str(whichframe)
		npts=int(round(xmax/dx))
		bins=np.linspace(0,xmax,npts)
		velcorr=np.zeros((npts,))
		velcount=np.zeros((npts,))
		velav=np.sum(self.vval[whichframe,:,:],axis=0)/self.N
		for k in range(self.N):
			vdot=np.sum(self.vval[whichframe,k,:]*self.vval[whichframe,:,:],axis=1)
			dr=self.geom.GeodesicDistance12(self.rval[whichframe,k,:],self.rval[whichframe,:,:])
			drbin=(np.round(dr/dx)).astype(int)
			for l in range(npts):
				pts=np.nonzero(drbin==l)[0]
				velcorr[l]+=sum(vdot[pts])
				velcount[l]+=len(pts)
		isdata=[index for index, value in enumerate(velcount) if value>0]
		velcorr[isdata]=velcorr[isdata]/velcount[isdata] - np.sum(velav*velav)
		if verbose:
			fig=plt.figure()
			isdata=[index for index, value in enumerate(velcount) if value>0]
			plt.plot(bins[isdata],velcorr[isdata],'.-')
			#plt.show()
			plt.xlabel("r-r'")
			plt.ylabel('Correlation')
		return bins,velcorr
	  
	# This one is highly impractical
	def getVelcorr(self,dx,verbose=True):
		# start with the isotropic one - since there is no obvious polar region
		# and n is not the relevant variable, and v varies too much
		rangebin=0.5*np.sqrt(self.param.lx**2+self.param.ly**2)
		npts=int(round(rangebin/dx))
		print npts
		bins=np.linspace(0,rangebin,npts)
		velcorr=np.zeros((npts,))
		velav=np.zeros((self.Nsnap,3))
		for u in range(self.Nsnap):
			print "snapshot " + str(u)
			velcount=np.zeros((npts,))
			velcorr0=np.zeros((npts,))
			velav[u,:]=np.sum(self.vval[u,:,:],axis=0)/self.N
			print "Average velocity: ", velav[u,:]
			for k in range(self.N):
				vdot=np.sum(self.vval[u,k,:]*self.vval[u,:,:],axis=1)
				dr=self.geom.GeodesicDistance12(self.rval[u,k,:],self.rval[u,:,:])
				drbin=(np.round(dr/dx)).astype(int)
				for l in range(npts):
					pts=np.nonzero(drbin==l)[0]
					velcorr0[l]+=sum(vdot[pts])
					velcount[l]+=len(pts)
			isdata=[index for index, value in enumerate(velcount) if value>0]
			velcorr0[isdata]=velcorr0[isdata]/velcount[isdata] - np.sum(velav[u,:]*velav[u,:])
			velcorr[isdata]+=velcorr0[isdata]/velcorr0[0]
		velcorr/=self.Nsnap
		if verbose:
			fig=plt.figure()
			isdata=[index for index, value in enumerate(velcount) if value>0]
			plt.plot(bins[isdata],velcorr[isdata],'.-')
			#plt.show()
			plt.xlabel("r-r'")
			plt.ylabel('Correlation')
		return bins,velcorr
	  
	# Project our displacements or any stuff like that onto the eigenmodes of a hessian matrix, which has been calculated separately
	# we will need self.eigval and self.eigvec
	# I assume that the global skip has already taken care of any of the transient stuff
	# I am *not* removing any dreaded rattlers, because they should be part of the whole thing. 
	def projectModes(self,Hessian):
		if self.Nvariable:
			print "Hessians and dividing particles don't mix! Stopping here!"
			self.proj=0
			self.projv=0
		else:
			# self.rval and self.vval is where the fun is, self.rval=np.zeros((self.Nsnap,self.N,3))
			self.proj=np.zeros((3*Hessian.N,self.Nsnap))
			self.projv=np.zeros((3*Hessian.N,self.Nsnap))
			#proj2=np.zeros((3*Hessian.N,self.Nsnap))
			for u in range(self.Nsnap):
				dr=self.geom.ApplyPeriodic2d(self.rval[u,:,:]-Hessian.rval)
				# aah. modulo periodic boundary conditions
				dv=self.vval[u,:,:]
				# serious WTF
				#if self.debug:
					#if u==100:
						#plt.figure()
						#plt.quiver(self.rval[u,:,0],self.rval[u,:,1],dr[:,0],dr[:,1])
						#plt.title('Displacements')
						
						#plt.figure()
						#plt.quiver(self.rval[u,:,0],self.rval[u,:,1],dv[:,0],dv[:,1])
						#plt.title('Velocities')
				# now project onto the modes
				# This is the organisation of our matrix
				#plt.quiver(self.rval[:,0],self.rval[:,1],self.eigvec[0:3*self.N:3,u],self.eigvec[1:3*self.N:3,u])
				self.proj[:,u]=np.einsum('i,ij->j',dr[:,0],Hessian.eigvec[0:3*Hessian.N:3,:]) + np.einsum('i,ij->j',dr[:,1],Hessian.eigvec[1:3*Hessian.N:3,:])
				self.projv[:,u]=np.einsum('i,ij->j',dv[:,0],Hessian.eigvec[0:3*Hessian.N:3,:]) + np.einsum('i,ij->j',dv[:,1],Hessian.eigvec[1:3*Hessian.N:3,:])
				#for v in range(3*Hessian.N):
					#proj2[v,u]=np.sum(dr[:,0]*Hessian.eigvec[0:3*Hessian.N:3,u]) + np.einsum('i,ij->j',dr[:,1],Hessian.eigvec[1:3*Hessian.N:3,:])
			# projection normalization
			self.proj/=self.Nsnap
			self.projv/=self.Nsnap
			self.proj2av=np.sum(self.proj**2,axis=1)
			self.projv2av=np.sum(self.projv**2,axis=1)
		return self.proj,self.projv,self.proj2av,self.projv2av
			
	def plotProjections(self,Hessian,nmodes=5):
	  
		multmap=LinearSegmentedColormap('test',cdict,N=nmodes) 
		tval=np.linspace(0,self.Nsnap-1,self.Nsnap)
		plt.figure()
		for u in range(nmodes):
			plt.plot(tval,self.proj[u,:],'.-',color=multmap(u),label='mode '+str(u))
		plt.legend()
		plt.xlabel('time')
		plt.ylabel('projection')
		plt.title('Displacements')
		
		plt.figure()
		for u in range(nmodes):
			plt.plot(tval,self.projv[u,:],'.-',color=multmap(u),label='mode '+str(u))
		plt.legend()
		plt.xlabel('time')
		plt.ylabel('projection')
		plt.title('Velocities')
		  
		
		tau=1.0/float(self.param.nu)
		v=float(self.param.v0)
		
		plt.figure()
		plt.loglog(Hessian.eigval,0.5*Hessian.eigval*self.proj2av,'.-r',label='projection')
		# directly add the prediction here
		plt.loglog(Hessian.eigval,v**2*tau/(4.0*(1.0+Hessian.eigval*tau)),'-k',label='prediction')
		plt.xlabel(r'$\lambda$')
		plt.ylabel('Energy')
		plt.xlim(0,12)
		#plt.ylim(1e-10,1e-5)
		plt.title('Energy from displacement projections, v0=' + str(self.param.v0)+ ' tau=' + str(tau))
		
		plt.figure()
		plt.loglog(Hessian.eigval,self.proj2av,'o-r',label='displacements')
		plt.loglog(Hessian.eigval,self.projv2av,'o-g',label='velocities')
		plt.xlabel(r'$\lambda$')
		plt.ylabel('projection square')
		#plt.xlim(-0.01,12)
		plt.legend()
		plt.title('Square projections, v0=' + str(self.param.v0)+ ' tau=' + str(tau))
		
		
		plt.figure()
		plt.semilogy(Hessian.eigval,Hessian.eigval**2*self.proj2av,'o-r',label='displacements')
		plt.semilogy(Hessian.eigval,self.projv2av,'o-g',label='velocitites')
		plt.xlabel(r'$\lambda$')
		plt.ylabel('velocity projections (expected)')
		plt.xlim(-0.01,12)
		plt.legend()
		plt.title('Square velocity projections, v0=' + str(self.param.v0)+ ' tau=' + str(tau))
		
		
			
			
	

<|MERGE_RESOLUTION|>--- conflicted
+++ resolved
@@ -223,12 +223,7 @@
 			
 			#plt.show()
 		return xval, self.msd
-<<<<<<< HEAD
-		
-	# use the geodesic distance on the surface to calculate the MSD	
-	def getMSD_Surface(self):
-		self.msd=np.empty((self.Nsnap,))
-=======
+
 	
 	# Definition of the self-intermediate scattering function (Flenner + Szamel)
 	# 1/N <\sum_n exp(iq[r_n(t)-r_n(0)]>_t,n
@@ -383,7 +378,7 @@
 			plt.xlabel('omega')
 			plt.ylabel('structure factor')
 			plt.title('Dynamical structure factor')
->>>>>>> 8f2c9530
+
 			
 			plt.figure()
 			plt.plot(tval,np.log10(rhocorr[:,0]),'.-k')
