# * *************************************************************
# *  
# *   Soft Active Mater on Surfaces (SAMoS)
# *   
# *   Author: Rastko Sknepnek
# *  
# *   Division of Physics
# *   School of Engineering, Physics and Mathematics
# *   University of Dundee
# *   
# *   (c) 2013, 2014
# * 
# *   School of Science and Engineering
# *   School of Life Sciences 
# *   University of Dundee
# * 
# *   (c) 2015
# * 
# *   Author: Silke Henkes
# * 
# *   Department of Physics 
# *   Institute for Complex Systems and Mathematical Biology
# *   University of Aberdeen  
# * 
# *   (c) 2014, 2015
# *  
# *   This program cannot be used, copied, or modified without
# *   explicit written permission of the authors.
# * 
# * ***************************************************************

# Reads in data files. Base handler for data analysis

import gzip

class ReadData:
  
  def __init__(self, filename):
	if filename.split('.')[-1] == 'gz':
	  self.lines = gzip.open(filename,'rb').read()
	else:
	  self.lines = open(filename,'r').read()
	self.__read_data()
	self.N = len(self.data[0])
      
  def __read_data(self):
<<<<<<< HEAD
    lines = self.lines.split('\n')
    lines = map(lambda x: x.strip(), lines)
    if lines[0][0] == '#':
      self.has_header = True
    elif lines[0].startswith('keys'):
        # This version of read_data can't handle the new style .dat keys 
        #  Hence here is a fix
        lines[0] = lines[0].replace('keys:', '#')
        self.has_header = True
    else:
      self.has_header = False
    if self.has_header:
      # Determine number of header lines and read the correct keys
      nheader=0
      read_keys=False
      while read_keys==False:
	if lines[nheader][0] == '#':
	  header = lines[nheader].strip()[1:]
	  keys = header.split()
	  self.keys = {}
	  for k in keys: self.keys[k] = keys.index(k)
	  #print keys
	  nheader+=1
	  if (self.keys.has_key('id')) or (self.keys.has_key('type')) or (self.keys.has_key('radius')) or(self.keys.has_key('x')):
	    read_keys=True
=======
	lines = self.lines.split('\n')
	lines = map(lambda x: x.strip(), lines)
	if lines[0][0] == '#':
	  self.has_header = True
	elif lines[0][0:5] == 'keys:':
	  self.has_header = True
	else:
	  self.has_header = False
	if self.has_header:
	  # Determine number of header lines and read the correct keys
	  nheader=0
	  read_keys=False
	  while read_keys==False:
		if lines[nheader][0] == '#':
		  header = lines[nheader].strip()[1:]
		  keys = header.split()
		  self.keys = {}
		  for k in keys: self.keys[k] = keys.index(k)
		  #print keys
		  nheader+=1
		  if (self.keys.has_key('id')) or (self.keys.has_key('type')) or (self.keys.has_key('radius')) or(self.keys.has_key('x')):
			read_keys=True
		elif lines[0][0:5] == 'keys:':
		  header = lines[nheader].strip()[6:]
		  keys = header.split()
		  self.keys = {}
		  for k in keys: self.keys[k] = keys.index(k)
		  nheader+=1
		  if (self.keys.has_key('id')) or (self.keys.has_key('type')) or (self.keys.has_key('radius')) or(self.keys.has_key('x')):
			read_keys=True
		else:
		  print "Error: There are no keys for these file, just comments! Cannot determine type of input!"
		  #print "Found " + str(nheader) + " lines of comments and keys "
		lines = lines[nheader:]
		self.data = [[] for i in range(len(keys))]
>>>>>>> 7233e855
	else:
	  self.data = [[] for i in range(len(lines[0].split()))]
	for line in lines:
	  data_line = map(float, line.split())
	  for i in range(len(data_line)):
		self.data[i].append(data_line[i])
<|MERGE_RESOLUTION|>--- conflicted
+++ resolved
@@ -44,33 +44,6 @@
 	self.N = len(self.data[0])
       
   def __read_data(self):
-<<<<<<< HEAD
-    lines = self.lines.split('\n')
-    lines = map(lambda x: x.strip(), lines)
-    if lines[0][0] == '#':
-      self.has_header = True
-    elif lines[0].startswith('keys'):
-        # This version of read_data can't handle the new style .dat keys 
-        #  Hence here is a fix
-        lines[0] = lines[0].replace('keys:', '#')
-        self.has_header = True
-    else:
-      self.has_header = False
-    if self.has_header:
-      # Determine number of header lines and read the correct keys
-      nheader=0
-      read_keys=False
-      while read_keys==False:
-	if lines[nheader][0] == '#':
-	  header = lines[nheader].strip()[1:]
-	  keys = header.split()
-	  self.keys = {}
-	  for k in keys: self.keys[k] = keys.index(k)
-	  #print keys
-	  nheader+=1
-	  if (self.keys.has_key('id')) or (self.keys.has_key('type')) or (self.keys.has_key('radius')) or(self.keys.has_key('x')):
-	    read_keys=True
-=======
 	lines = self.lines.split('\n')
 	lines = map(lambda x: x.strip(), lines)
 	if lines[0][0] == '#':
@@ -106,7 +79,6 @@
 		  #print "Found " + str(nheader) + " lines of comments and keys "
 		lines = lines[nheader:]
 		self.data = [[] for i in range(len(keys))]
->>>>>>> 7233e855
 	else:
 	  self.data = [[] for i in range(len(lines[0].split()))]
 	for line in lines:
