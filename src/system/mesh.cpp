/* *************************************************************
 *  
 *   Soft Active Mater on Surfaces (SAMoS)
 *   
 *   Author: Rastko Sknepnek
 *  
 *   Division of Physics
 *   School of Engineering, Physics and Mathematics
 *   University of Dundee
 *   
 *   (c) 2013, 2014
 * 
 *   School of Science and Engineering
 *   School of Life Sciences 
 *   University of Dundee
 * 
 *   (c) 2015
 * 
 *   Author: Silke Henkes
 * 
 *   Department of Physics 
 *   Institute for Complex Systems and Mathematical Biology
 *   University of Aberdeen  
 * 
 *   (c) 2014, 2015
 *  
 *   This program cannot be used, copied, or modified without
 *   explicit written permission of the authors.
 * 
 * ************************************************************* */

/*!
 * \file mesh.cpp
 * \author Rastko Sknepnek, sknepnek@gmail.com
 * \date 18-Nov-2015
 * \brief Implementation of Mesh class memebr functions
 */ 

#include "mesh.hpp"

#include <iostream>

using std::cerr;
using std::cout;
using std::endl;
using std::unique;
using std::sort;

typedef pair<int,double> vert_angle;  //!< Used to sort angles

/*! Comprison used to sort edges in the star */
static bool comp(vert_angle v1, vert_angle v2)
{
  return v1.second < v2.second;
}


// Class members defined below

/*! Clean up the entire mesh data structure. */
void Mesh::reset()
{
  m_size = 0;  m_nedge = 0;  m_nface = 0;
  m_vertices.clear();           
  m_edges.clear();              
  m_faces.clear();              
  m_edge_map.clear();  
  m_edge_face.clear();
}

/*! Add and edge to the list of edges. Edge is defined
 *  by the indices of two vertices that belong to it.
 *  We also populate the auxiliary data structure edge_map
 *  that allows us to quickly search over vertex pairs.
 *  \param ei index of the 1st vertex
 *  \param ej index of the 2nd vertex
*/
void Mesh::add_edge(int ei, int ej)
{
  if (m_edge_map.find(make_pair(ei,ej)) == m_edge_map.end())
  {
    m_edges.push_back(Edge(m_nedge,ei,ej));
    m_vertices[ei].add_edge(m_nedge);
    m_vertices[ei].add_neighbour(ej);
    m_edge_map[make_pair(ei,ej)] = m_nedge;
    m_nedge++;
  }
}

/*! Generates faces from the edge information
*/
void Mesh::generate_faces()
{
  m_is_triangulation = true;
  vector<vert_angle> angles;
  for (int i = 0; i < m_nedge; i++)
  {
    Face face = Face(m_nface);
    Edge& E = m_edges[i];
    if (!E.visited)
    {
      E.visited = true;
      int seed = E.from;
      int vn = E.to;
      face.add_vertex(seed);
      face.add_vertex(vn);
      face.add_edge(E.id);
      int vp = seed;
      int prev_edge = E.id;
      while (vn != seed)
      {
        Vertex& Vp = m_vertices[vp];
        Vertex& Vn = m_vertices[vn];
        Vector3d ri = Vn.r - Vp.r;
        angles.clear();
        for (unsigned int e = 0; e < Vn.edges.size(); e++)
        {
          Edge& Ej = m_edges[Vn.edges[e]];
          if (!Ej.visited && Ej.to != vp)
          {
            Vector3d rj = m_vertices[Ej.to].r - Vn.r;
            angles.push_back(make_pair(e,M_PI - angle(ri,rj,Vn.N)));
          }
        }
        sort(angles.begin(),angles.end(),comp);
        Edge& Ej = m_edges[Vn.edges[angles[0].first]];
        Ej.visited = true;
        if (Ej.to != seed) face.add_vertex(Ej.to);
        face.add_edge(Ej.id);
        m_edges[prev_edge].next = Ej.id;
        prev_edge = Ej.id;
        vp = vn;
        vn = Ej.to;
        if (vn == seed) m_edges[prev_edge].next = E.id;   // original edge is the "next" edge for last edge in the loop 
      }      
    }
    double perim = 0.0;
    for (unsigned int f = 0; f < face.vertices.size(); f++)
    {
      int f_n = ( f == face.vertices.size() - 1) ? 0 : f + 1;
      Vector3d r1 = m_vertices[face.vertices[f]].r;
      Vector3d r2 = m_vertices[face.vertices[f_n]].r;
      perim += (r1-r2).len();
    }
    if (face.vertices.size() > 0)
    {
      if (perim >= m_max_face_perim) face.is_hole = true;
      m_faces.push_back(face);
      for (unsigned int f = 0; f < face.vertices.size(); f++)
        m_vertices[face.vertices[f]].add_face(m_nface);
      for (unsigned int f = 0; f < face.edges.size(); f++)
        m_edges[face.edges[f]].face = m_nface;
      m_nface++;
    }
    if (face.vertices.size() > 3 && (!face.is_hole))
      m_is_triangulation = false;
  }
}

/*! Genererate position of the dual vertices */
void Mesh::generate_dual_mesh()
{
  m_dual.clear();
  m_ndual = 0;
  for (int v = 0; v < m_size; v++)
    m_vertices[v].dual.clear();
  for (int f = 0; f < m_nface; f++)
  {
    Face& face = m_faces[f];
    if (!face.is_hole)
    {
      this->compute_angles(f);
      this->compute_centre(f);
      m_dual.push_back(face.rc);
      for (int e = 0; e < face.n_sides; e++)
      {
        Edge& E = m_edges[face.edges[e]];
        E.dual = m_ndual;
      }
      m_ndual++;
    }
    else
    {
      for (int e = 0; e < face.n_sides; e++)
      {
        Edge& E = m_edges[face.edges[e]];
        //Vector3d rc = m_faces[m_edges[E.pair].face].rc;
        Vector3d r = m_vertices[E.to].r - m_vertices[E.from].r;
        Vector3d rn = m_vertices[E.from].r + r.scaled(0.5);//mirror(m_vertices[E.from].r,r,rc);
        m_dual.push_back(rn);
        m_vertices[E.from].dual.push_back(m_ndual);
        m_vertices[E.to].dual.push_back(m_ndual);
        E.dual = m_ndual;
        m_ndual++;
      }
    }
  }
  m_ndual = m_dual.size();    
}

/*! Update position of the dual vertices as well as the cell centre Jacobian */
void Mesh::update_dual_mesh()
{
  int i = 0;
  for (int f = 0; f < m_nface; f++)
  {
    Face& face = m_faces[f];
    if (!face.is_hole)
    {
      this->compute_angles(f);
      this->compute_centre(f);
      m_dual[i++] = face.rc;
    }
    else
    {
      for (int e = 0; e < face.n_sides; e++)
      {
        Edge& E = m_edges[face.edges[e]];
        //Vector3d rc = m_faces[m_edges[E.pair].face].rc;
        Vector3d r = m_vertices[E.to].r - m_vertices[E.from].r;
        Vector3d rn = m_vertices[E.from].r + r.scaled(0.5); //mirror(m_vertices[E.from].r,r,rc);
        m_dual[i++] = rn;
      }
    }
    this->fc_jacobian(f);
  }   
  for (int v = 0; v < m_size; v++)
    this->angle_factor_deriv(v);
}


/*! Once the mesh is read in, we need to set things like
 *  boundary flags.
 *  \param flag if true order vertex star
*/ 
void Mesh::postprocess(bool flag)
{
  m_size = m_vertices.size();
  m_nedge = m_edges.size();
  m_nface = m_faces.size();
  m_boundary.clear();
  //for (int i = 0; i < m_size; i++)
  //  if (m_vertices[i].edges.size() == 0) m_vertices[i].boundary = true;
  for (int f = 0; f < m_nface; f++)
  {
    Face& face = m_faces[f];
    if (face.is_hole)
    {
      for (unsigned int v = 0; v < face.vertices.size(); v++)
        m_vertices[face.vertices[v]].boundary = true;
      for (unsigned int e = 0; e < face.edges.size(); e++)
      {
        Edge& E = m_edges[face.edges[e]];
        E.boundary = true;
        m_boundary.push_back(make_pair(E.from,E.to));
        m_boundary.push_back(make_pair(E.to,E.from));
      }
    }
  }
  for (int e = 0; e < m_nedge; e++)
  {
    Edge& E = m_edges[e];
    Edge& Epair = m_edges[m_edge_map[make_pair(E.to,E.from)]];
    E.pair = Epair.id;
    Epair.pair = E.id;
  }
  if (flag)
  {
    for (int v = 0; v < m_size; v++)
      this->order_star(v);
  }
}

/*! Computes centre of a face. If the face is not triangle, compute geometric centre.
 *  If the face is a triangle, compute circumcenter or geometric center depending on the
 *  value of the m_circumcenter flag. Always compute geometric centre for faces at the boundary.
 *  the Face object.
 *  \param id of the face 
*/
void Mesh::compute_centre(int f)
{
  Face& face = m_faces[f];
  
  bool geom = false;
  if (face.n_sides > 3)
    geom = true;
  
  if (geom) this->compute_geometric_centre(f);
  else this->compute_circumcentre(f);  
  
   
}

/*! Computes cosines of interior angles at each vertex of the face. 
 *  It assumes that vertices are ordered and computes the vertex angle as the 
 *  angle between vectors along two edges meeting at the vertex.
 *  \param f id of the face 
*/
void Mesh::compute_angles(int f)
{
  Face& face = m_faces[f];
  face.angles.clear();
  int i_m, i_p;
  for (int i = 0; i < face.n_sides; i++)
  {
    i_m = (i == 0) ? face.n_sides - 1 : i - 1;
    i_p = (i == face.n_sides-1) ? 0 : i + 1;
    Vector3d& ri = m_vertices[face.vertices[i]].r;
    Vector3d& ri_m = m_vertices[face.vertices[i_m]].r;
    Vector3d& ri_p = m_vertices[face.vertices[i_p]].r;
    Vector3d dr1 = (ri_p - ri).unit();
    Vector3d dr2 = (ri_m - ri).unit();
    face.angles.push_back(dr1.dot(dr2));
    //face.angles.push_back(std::abs(angle(dr1,dr2,m_vertices[face.vertices[i]].N)));
  }
}

/*! Order faces, edges and neighbours in the vertex star. At this point it is not possible
 *  to determine if the order is clockwise or counterclockwise. This 
 *  will be corrected for once the normal to the vertex is known.
 *  \param v vertex index
*/
void Mesh::order_star(int v)
{
  Vertex& V = m_vertices[v];
  V.dual.clear();
  V.neigh.clear();
  V.faces.clear();
  vector<int> edges;
  
  if (V.edges.size() > 0)
  {
    cout << "before : " << V << endl;
    edges.push_back(V.edges[0]);
    while (edges.size() < V.edges.size())
    {
      int idx = edges.size() - 1;
      int face = m_edges[edges[idx]].face;
      for (unsigned int e = 0; e < V.edges.size(); e++)
      {
        Edge& E = m_edges[V.edges[e]];
        if (m_edges[E.pair].face == face)
        {
          edges.push_back(E.id);
          break;
        }
      }
    }
    copy(edges.begin(),edges.end(),V.edges.begin());
<<<<<<< HEAD
    cout << "after : " << V << endl;
    // Here we handle edges along the hole.
=======
    // Here we handle duals, neighbours and faces 
>>>>>>> 4a403e9b
    for (int e = 0; e < V.n_edges; e++)
    {
      Edge& E = m_edges[V.edges[e]];
      if (!m_faces[E.face].is_hole)
      {
        V.dual.push_back(E.dual);
      }
      V.neigh.push_back(E.to);
      V.faces.push_back(E.face);
    }
    // Now make sure that the star is ordered counterclockwise
    // We do that by computing cross product of the first two edge
    // vectors and dot it with the vertex normal
    int p = 0;
    if (V.n_edges > 2)
      for (int e = 0; e < V.n_edges; e++)
      {
        Edge& E = m_edges[V.edges[e]];
        int n = (e == V.edges.size() - 1) ? 0 : e + 1;
        Edge& En = m_edges[V.edges[n]];
        if (!(E.boundary && En.boundary))
        {
          p = e;
          break; 
        }
      }
    Edge& E = m_edges[V.edges[p]];
    int n = (p == V.edges.size() - 1) ? 0 : p + 1;
    Edge& En = m_edges[V.edges[n]];
    Vector3d r1 = m_vertices[E.to].r - V.r;
    Vector3d r2 = m_vertices[En.to].r - V.r;
    if (dot(cross(r1,r2),V.N) < 0.0)
    {
      reverse(V.dual.begin(),V.dual.end());
      reverse(V.edges.begin(),V.edges.end());
      reverse(V.neigh.begin(),V.neigh.end());
      reverse(V.faces.begin(),V.faces.end());
    }
    // Now we make sure that the start around boundary vertex is
    // ordered such that first edge is a boundary edge.
    if (V.boundary)
    {
      int pos = 0;
      for (int f = 0; f < V.n_faces; f++)
      {
        Face& F = m_faces[V.faces[f]];
        if (F.is_hole)
        {
          pos = (f == V.n_faces-1) ? 0 : f + 1;
          break;
        }
      }
      rotate(V.edges.begin(), V.edges.begin()+pos, V.edges.end());
      rotate(V.dual.begin(), V.dual.begin()+pos, V.dual.end());
      rotate(V.neigh.begin(), V.neigh.begin()+pos, V.neigh.end());
      rotate(V.faces.begin(), V.faces.begin()+pos, V.faces.end());
    }
  }
  else 
    V.attached = false;
    
  V.ordered = true;
}

/*! Compute dual area by using expression 
 *  \f$ A_i = \frac{1}{2}\sum_{\mu}\left(\vec r_\mu\times\vec r_{\mu+1}\right)\cdot\vec n_i \f$
 *  were \f$ \vec r_\mu \f$ is the coodinate of the cetre of face \f$ \mu \f$ and \f$ \vec n_i \f$ 
 *  is the normal vector to the vertex.
 *  \note We assume that faces are ordered, otherwise the result will be 
 *  wrong.
 *  \param v verex index
*/
double Mesh::dual_area(int v)
{
  if (!m_vertices[v].ordered)
    throw runtime_error("Vertex star has to be ordered before dual area can be computed.");
  Vertex& V = m_vertices[v];
  if (!V.attached) return 0.0;
    
  V.area = 0.0;
  if (!V.boundary)
  {
    for (int f = 0; f < V.n_faces; f++)
    {
      int fn = (f == V.n_faces - 1) ? 0 : f + 1;
      Face& F = m_faces[V.faces[f]];
      Face& Fn = m_faces[V.faces[fn]];
      V.area += dot(cross(F.rc,Fn.rc),V.N);
    }
  }
  else
  {
    for (int f = 0; f < V.n_faces-2; f++)
    {
      Face& F = m_faces[V.faces[f]];
      Face& Fn = m_faces[V.faces[f+1]];
      V.area += cross(F.rc-V.r,Fn.rc-V.r).len();
    }
  }
  /*
  if (!V.boundary)
  {
    for (unsigned int i = 0; i < V.dual.size(); i++)
    {
      int j = ( i == V.dual.size()-1) ? 0 : i + 1;
      Vector3d& r1 = m_dual[V.dual[i]];
      Vector3d& r2 = m_dual[V.dual[j]];
            
      Vector3d  rr = cross(r1,r2); 
      V.area += dot(rr,V.N.unit());
    }
  }
  else
  {
    for (int f = 0; f < V.n_faces; f++)
    {
      Face& face = m_faces[V.faces[f]];
      int fn = (f == V.n_faces-1) ? 0 : f + 1;
      Face& face_n = m_faces[V.faces[fn]];
      if (!(face.is_hole || face_n.is_hole))
      {
        Vector3d rr = cross(V.r-face.rc,V.r-face_n.rc);
        V.area += fabs(dot(rr,V.N.unit()));
      }
    }
  }
  */ 
  V.area *= 0.5;

  
  return V.area;
}

/*! Compute length of dual's perimeter
 *  \f$ l_i = \sum_{\mu}\left|\vec r_\mu-\vec r_{\mu+1}\right| \f$
 *  were \f$ \vec r_\mu \f$ is the coodinate of the cetre of face \f$ \mu \f$.
 *  \note We assume that faces are ordered, otherwise the result will be 
 *  wrong.
 *  \param v verex index
*/
double Mesh::dual_perimeter(int v)
{
  Vertex& V = m_vertices[v];
  if (!V.attached) return 0.0;
  if (!V.ordered)
    throw runtime_error("Vertex star has to be ordered before dual premeter can be computed.");
  //if (V.boundary) return 0.0;
  
  V.perim  = 0.0;
  if (!V.boundary)
  {
    for (unsigned int i = 0; i < V.dual.size(); i++)
    {
      int j = ( i == V.dual.size()-1) ? 0 : i + 1;
      //Vector3d& r1 = m_faces[m_edges[V.edges[i]].face].rc;
      //Vector3d& r2 = m_faces[m_edges[V.edges[j]].face].rc;
      Vector3d& r1 = m_dual[V.dual[i]];
      Vector3d& r2 = m_dual[V.dual[j]];
      if (!(V.boundary && j == 0))
        V.perim += (r1-r2).len();
    }
  }
  else
  {
    for (int f = 0; f < V.n_faces; f++)
    {
      Face& face = m_faces[V.faces[f]];
      int fn = (f == V.n_faces-1) ? 0 : f + 1;
      Face& face_n = m_faces[V.faces[fn]];
      if (!(face.is_hole || face_n.is_hole))
      {
        Vector3d rr = face.rc-face_n.rc;
        V.perim += rr.len();
      }
      /*
      if (face.boundary && !face.obtuse)
      {
        for (int i = 0; i < face.n_sides; i++)
          if (m_edges[m_edges[face.edges[i]].pair].boundary) 
          {
            Edge& E = m_edges[face.edges[i]];
            Vector3d& rj = m_vertices[E.from].r;
            Vector3d& rk = m_vertices[E.to].r;
            Vector3d r = 0.5*(rj+rk);
            Vector3d  rr = r-face.rc;
            V.perim += rr.len();
            break;
          }
      }
      */
    }
  }
  return V.perim;
}

/*! Return index of the vertex oposite to an edge. 
 *  This only makes sense if the face is a triangle.
 *  If it is not, we throw a runtime error message.
 *  \param e edge index
*/
int Mesh::opposite_vertex(int e)
{
  Edge& edge = m_edges[e];
  if (!edge.boundary)
  {
    Face& f = m_faces[edge.face];
    if (f.n_sides > 3)
      throw runtime_error("Vertex opposite to an edge is only defined for triangular faces.");
    for (int i = 0; i < f.n_sides; i++)
      if ((f.vertices[i] != edge.from) && (f.vertices[i] != edge.to))
        return f.vertices[i];
    cout << edge << endl;
    cout << f << endl;
    throw runtime_error("Vertex opposite to an edge: Mesh is not consistent. There is likely a bug in how edges and faces are updated.");
  }
  return -1;  // If edge is boundary, return -1.
}

/*! This is one of the simplest mesh moves that changes it topology. 
 *  Namely we flip an edge (pair of half-edges) shred by two trangles. Needless to say,
 *  this move is only defiened for triangulations.
 *  \param e id of the half-edge to flip (its pair is also flipped)
*/
void Mesh::edge_flip(int e)
{
  if (!m_is_triangulation)
    return;  // Edge flip is only defined for triangulations
  
  Edge& E = m_edges[e];
  Edge& Ep = m_edges[E.pair];
    
  if (E.boundary || Ep.boundary)
    return;   // We cannot flip a boundary edge.
  
  Face& F  = m_faces[E.face];
  Face& Fp = m_faces[Ep.face];
  
//   cout << "########## before ##########" << endl;
//   cout << "------ F -------" << endl;
//   cout << F << endl;
//   cout << "------ Fp -------" << endl;
//   cout << Fp << endl;
  
  // Get four edges surrounding the edge to be flipped
  Edge& E1 = m_edges[E.next];
  Edge& E2 = m_edges[E1.next];
  Edge& E3 = m_edges[Ep.next];
  Edge& E4 = m_edges[E3.next];
  
  assert(E2.next == E.id && E4.next == Ep.id);
  
  // Get four vertices that are involved in the flip
  Vertex& V1 = m_vertices[E.from];
  Vertex& V2 = m_vertices[Ep.from];
  Vertex& V3 = m_vertices[this->opposite_vertex(E.id)];
  Vertex& V4 = m_vertices[this->opposite_vertex(Ep.id)];
  
//   cout << "------------- V1 ----------------" << endl;
//   cout << V1 << endl;
  // Update vetices of the flipped half-edge pair
  E.from = V4.id;  Ep.from = V3.id;
  E.to = V3.id;    Ep.to = V4.id;
  
  // Update who follows whom  
  E.next = E2.id;
  E2.next = E3.id;
  E3.next = E.id;
  
  Ep.next = E4.id;
  E4.next = E1.id;
  E1.next = Ep.id;
  
  // Update face info for edges
  E3.face = F.id;
  E1.face = Fp.id;
  
  // Update dual info
  E3.dual = E2.dual;
  E1.dual = E4.dual;
  
  // Update face 1
  F.vertices[0] = E.from;   F.edges[0] = E.id;
  F.vertices[1] = E2.from;  F.edges[1] = E2.id;
  F.vertices[2] = E3.from;  F.edges[2] = E3.id;
  this->compute_angles(F.id);
  this->compute_centre(F.id);
  
  // Update face 2
  Fp.vertices[0] = Ep.from;  Fp.edges[0] = Ep.id;
  Fp.vertices[1] = E4.from;  Fp.edges[1] = E4.id;
  Fp.vertices[2] = E1.from;  Fp.edges[2] = E1.id;
  this->compute_angles(Fp.id);
  this->compute_centre(Fp.id);
  
  // Now we need to clean up vertices and their neighbours
  V1.remove_neighbour(V2.id);
  V1.remove_edge(E.id);
  V1.remove_face(Fp.id);
  
  V2.remove_neighbour(V1.id);
  V2.remove_edge(Ep.id);
  V2.remove_face(F.id);
  
  V3.add_neighbour(V4.id);
  V4.add_neighbour(V3.id);
  
  V4.add_edge(E.id);
  V3.add_edge(Ep.id);
  
  V3.add_face(Fp.id);
  V4.add_face(F.id);
  
  // Finally, we need to update edge_map
  map<pair<int,int>, int>::iterator it = m_edge_map.find(make_pair(V1.id,V2.id));
  if (it != m_edge_map.end())
     m_edge_map.erase(it);
     
  it = m_edge_map.find(make_pair(V2.id,V1.id));
  if (it != m_edge_map.end())
     m_edge_map.erase(it);
  
  m_edge_map[make_pair(V3.id,V4.id)]  = Ep.id;
  m_edge_map[make_pair(V4.id,V3.id)]  = E.id;
  
  // Make sure that the vertex stars are all properly ordered
  
//   cout << "########## after ##########" << endl;
//   cout << "------ F -------" << endl;
//   cout << F << endl;
//   cout << "------ Fp -------" << endl;
//   cout << Fp << endl;
//   
//   cout << "------------- V1 ----------------" << endl;
//   cout << V1 << endl;
  
  
  this->order_star(V1.id);
  this->order_star(V2.id);
  this->order_star(V3.id);
  this->order_star(V4.id);
  
  // Update area and permiters for the dual
  this->dual_area(V1.id);   this->dual_perimeter(V1.id);
  this->dual_area(V2.id);   this->dual_perimeter(V2.id);
  this->dual_area(V3.id);   this->dual_perimeter(V3.id);
  this->dual_area(V4.id);   this->dual_perimeter(V4.id);
  
//   cout << "########## after ##########" << endl;
//   cout << "------ F -------" << endl;
//   cout << F << endl;
//   cout << "------ Fp -------" << endl;
//   cout << Fp << endl;
    
}

/*! Implements the equiangulation of the mesh. This is a procedure where 
 *  all edges that have the sum of their opposing angles larger than pi 
 *  flipped. This procedure is guaranteed to converge and at the end one 
 *  recovers a Delaunday triangulation. 
*/
void Mesh::equiangulate()
{
  //cout << "Entered equiangulate" << endl;
  if (!m_is_triangulation)
    return;   // We cannot equiangulate a non-triangular mesh
  //cout << "Still in equiangulate" << endl;
  bool flips = true;
  while (flips)
  {
    flips = false;
    for (int e = 0; e < m_nedge; e++)
    {
      Edge& E = m_edges[e];
      Edge& Ep = m_edges[E.pair];
      if (!(E.boundary || Ep.boundary))
      {
        Vertex& V1 = m_vertices[this->opposite_vertex(E.id)];
        Vertex& V2 = m_vertices[this->opposite_vertex(Ep.id)];
        Face& F1 = m_faces[E.face];
        Face& F2 = m_faces[Ep.face];
        double angle_1 = F1.get_angle(V1.id);
        double angle_2 = F2.get_angle(V2.id);
        //if (angle_1 + angle_2 > M_PI)
        if (angle_1 + angle_2 < 0.0)
        {
          this->edge_flip(E.id);
          flips = true;
        }
      }
    }
  }
}

/*! For a triangular mesh compute derivatives (gradients) of the
 *  position of the face centre with respect to the position of
 *  each individual triangle vertices. We assume that the face (triangle)
 *  is oriented counterclockwise.
 *  \param f id of the face
*/
void Mesh::fc_jacobian(int f)
{
  Face& face = m_faces[f];
  if (face.n_sides > 3)
    return;
  face.drcdr.clear();
  face.drcdr.push_back(Matrix3d());
  face.drcdr.push_back(Matrix3d());
  face.drcdr.push_back(Matrix3d());
  
  Vector3d& ri = m_vertices[face.vertices[0]].r;
  Vector3d& rj = m_vertices[face.vertices[1]].r;
  Vector3d& rk = m_vertices[face.vertices[2]].r;

  Vector3d rjk = rj - rk;
  Vector3d rki = rk - ri;
  Vector3d rij = ri - rj;
  
  double rjk_2 = rjk.len2(), rki_2 = rki.len2(), rij_2 = rij.len2();
  double L_2 = rjk_2 + rki_2 + rij_2;
  double lambda_1 = rjk_2*(L_2 - 2*rjk_2);
  double lambda_2 = rki_2*(L_2 - 2*rki_2);
  double lambda_3 = rij_2*(L_2 - 2*rij_2);
  
  double Lambda = lambda_1 + lambda_2 + lambda_3;
    
  Vector3d dl1_dri =  2*rjk_2*(-rki + rij);
  Vector3d dl2_dri = -2*(rjk_2 + rij_2 - 2*rki_2)*rki + 2*rki_2*rij;
  Vector3d dl3_dri =  2*(rjk_2 + rki_2 - 2*rij_2)*rij - 2*rij_2*rki;
  
  Vector3d dl1_drj =  2*(rki_2 + rij_2 - 2*rjk_2)*rjk - 2*rjk_2*rij;
  Vector3d dl2_drj =  2*rki_2*(rjk - rij);
  Vector3d dl3_drj = -2*(rjk_2 + rki_2 - 2*rij_2)*rij + 2*rij_2*rjk;
  
  Vector3d dl1_drk = -2*(rki_2 + rij_2 - 2*rjk_2)*rjk + 2*rjk_2*rki;
  Vector3d dl2_drk =  2*(rjk_2 + rij_2 - 2*rki_2)*rki - 2*rki_2*rjk;
  Vector3d dl3_drk =  2*rij_2*(-rjk + rki);
  
  Vector3d dLam_dri = dl1_dri + dl2_dri + dl3_dri;
  Vector3d dLam_drj = dl1_drj + dl2_drj + dl3_drj;
  Vector3d dLam_drk = dl1_drk + dl2_drk + dl3_drk;
  
  double Lambda_2 = Lambda*Lambda;
  double inv_Lambda_2 = 1.0/Lambda_2;
  Vector3d dl1_div_Lam_dri = inv_Lambda_2*(Lambda*dl1_dri - lambda_1*dLam_dri);
  Vector3d dl2_div_Lam_dri = inv_Lambda_2*(Lambda*dl2_dri - lambda_2*dLam_dri);
  Vector3d dl3_div_Lam_dri = inv_Lambda_2*(Lambda*dl3_dri - lambda_3*dLam_dri);
  
  Vector3d dl1_div_Lam_drj = inv_Lambda_2*(Lambda*dl1_drj - lambda_1*dLam_drj);
  Vector3d dl2_div_Lam_drj = inv_Lambda_2*(Lambda*dl2_drj - lambda_2*dLam_drj);
  Vector3d dl3_div_Lam_drj = inv_Lambda_2*(Lambda*dl3_drj - lambda_3*dLam_drj);
  
  Vector3d dl1_div_Lam_drk = inv_Lambda_2*(Lambda*dl1_drk - lambda_1*dLam_drk);
  Vector3d dl2_div_Lam_drk = inv_Lambda_2*(Lambda*dl2_drk - lambda_2*dLam_drk);
  Vector3d dl3_div_Lam_drk = inv_Lambda_2*(Lambda*dl3_drk - lambda_3*dLam_drk);
  
  double l1_div_Lam = lambda_1/Lambda, l2_div_Lam = lambda_2/Lambda, l3_div_Lam = lambda_3/Lambda;
  
  // p = i
  face.drcdr[0].M[0][0] = dl1_div_Lam_dri.x*ri.x + l1_div_Lam + dl2_div_Lam_dri.x*rj.x + dl3_div_Lam_dri.x*rk.x;
  face.drcdr[0].M[0][1] = dl1_div_Lam_dri.y*ri.x              + dl2_div_Lam_dri.y*rj.x + dl3_div_Lam_dri.y*rk.x;
  face.drcdr[0].M[0][2] = dl1_div_Lam_dri.z*ri.x              + dl2_div_Lam_dri.z*rj.x + dl3_div_Lam_dri.z*rk.x;

  face.drcdr[0].M[1][0] = dl1_div_Lam_dri.x*ri.y  + dl2_div_Lam_dri.x*rj.y              + dl3_div_Lam_dri.x*rk.y;
  face.drcdr[0].M[1][1] = dl1_div_Lam_dri.y*ri.y  + dl2_div_Lam_dri.y*rj.y + l1_div_Lam + dl3_div_Lam_dri.y*rk.y;
  face.drcdr[0].M[1][2] = dl1_div_Lam_dri.z*ri.y  + dl2_div_Lam_dri.z*rj.y              + dl3_div_Lam_dri.z*rk.y;
  
  face.drcdr[0].M[2][0] = dl1_div_Lam_dri.x*ri.z + dl2_div_Lam_dri.x*rj.z + dl3_div_Lam_dri.x*rk.z;
  face.drcdr[0].M[2][1] = dl1_div_Lam_dri.y*ri.z + dl2_div_Lam_dri.y*rj.z + dl3_div_Lam_dri.y*rk.z;
  face.drcdr[0].M[2][2] = dl1_div_Lam_dri.z*ri.z + dl2_div_Lam_dri.z*rj.z + dl3_div_Lam_dri.z*rk.z + l1_div_Lam;
  
  // p = j
  face.drcdr[1].M[0][0] = dl1_div_Lam_drj.x*ri.x + l2_div_Lam + dl2_div_Lam_drj.x*rj.x + dl3_div_Lam_drj.x*rk.x;
  face.drcdr[1].M[0][1] = dl1_div_Lam_drj.y*ri.x              + dl2_div_Lam_drj.y*rj.x + dl3_div_Lam_drj.y*rk.x;
  face.drcdr[1].M[0][2] = dl1_div_Lam_drj.z*ri.x              + dl2_div_Lam_drj.z*rj.x + dl3_div_Lam_drj.z*rk.x;

  face.drcdr[1].M[1][0] = dl1_div_Lam_drj.x*ri.y + dl2_div_Lam_drj.x*rj.y              + dl3_div_Lam_drj.x*rk.y;
  face.drcdr[1].M[1][1] = dl1_div_Lam_drj.y*ri.y + dl2_div_Lam_drj.y*rj.y + l2_div_Lam + dl3_div_Lam_drj.y*rk.y;
  face.drcdr[1].M[1][2] = dl1_div_Lam_drj.z*ri.y + dl2_div_Lam_drj.z*rj.y              + dl3_div_Lam_drj.z*rk.y;
  
  face.drcdr[1].M[2][0] = dl1_div_Lam_drj.x*ri.z + dl2_div_Lam_drj.x*rj.z + dl3_div_Lam_drj.x*rk.z;
  face.drcdr[1].M[2][1] = dl1_div_Lam_drj.y*ri.z + dl2_div_Lam_drj.y*rj.z + dl3_div_Lam_drj.y*rk.z;
  face.drcdr[1].M[2][2] = dl1_div_Lam_drj.z*ri.z + dl2_div_Lam_drj.z*rj.z + dl3_div_Lam_drj.z*rk.z + l2_div_Lam;
  
  // p = k
  face.drcdr[2].M[0][0] = dl1_div_Lam_drk.x*ri.x + l3_div_Lam + dl2_div_Lam_drk.x*rj.x + dl3_div_Lam_drk.x*rk.x;
  face.drcdr[2].M[0][1] = dl1_div_Lam_drk.y*ri.x              + dl2_div_Lam_drk.y*rj.x + dl3_div_Lam_drk.y*rk.x;
  face.drcdr[2].M[0][2] = dl1_div_Lam_drk.z*ri.x              + dl2_div_Lam_drk.z*rj.x + dl3_div_Lam_drk.z*rk.x;

  face.drcdr[2].M[1][0] = dl1_div_Lam_drk.x*ri.y + dl2_div_Lam_drk.x*rj.y              + dl3_div_Lam_drk.x*rk.y;
  face.drcdr[2].M[1][1] = dl1_div_Lam_drk.y*ri.y + dl2_div_Lam_drk.y*rj.y + l3_div_Lam + dl3_div_Lam_drk.y*rk.y;
  face.drcdr[2].M[1][2] = dl1_div_Lam_drk.z*ri.y + dl2_div_Lam_drk.z*rj.y              + dl3_div_Lam_drk.z*rk.y;
  
  face.drcdr[2].M[2][0] = dl1_div_Lam_drk.x*ri.z + dl2_div_Lam_drk.x*rj.z + dl3_div_Lam_drk.x*rk.z;
  face.drcdr[2].M[2][1] = dl1_div_Lam_drk.y*ri.z + dl2_div_Lam_drk.y*rj.z + dl3_div_Lam_drk.y*rk.z;
  face.drcdr[2].M[2][2] = dl1_div_Lam_drk.z*ri.z + dl2_div_Lam_drk.z*rj.z + dl3_div_Lam_drk.z*rk.z + l3_div_Lam;
}

/*! This is an auxiliary memebr fucntion that loops over all faces
 *  and updates its properties such as the boundary and obtuse flags.
**/
void Mesh::update_face_properties()
{
  for (int f = 0; f < m_nface; f++)
  {
    Face& face = m_faces[f];
    face.boundary = false;
    face.obtuse = false;
    if (!face.is_hole)
    {
      for (int i = 0; i < face.n_sides; i++)
        if (m_edges[m_edges[face.edges[i]].pair].boundary) // Face is at the boundary if the pair of one of its half-edges is a boundary edge
        { 
          face.boundary = true;
          break;
        }
      for (int i = 0; i < face.n_sides; i++)
        if (!m_vertices[face.vertices[i]].boundary && face.get_angle(face.vertices[i]) < 0.0)
        {
          face.obtuse = true;
          break;
        }
      /*
      if (face.boundary && face.obtuse)
      {
        for (int e = 0; e < face.n_sides; e++) 
        {
          Edge& E = m_edges[face.edges[e]];
          if (m_vertices[E.from].boundary && m_vertices[E.to].boundary)
          {
            Vector3d& rj = m_vertices[E.from].r;
            Vector3d& rk = m_vertices[E.to].r;
            face.rc = 0.5*(rj+rk);
            m_dual[E.dual] = face.rc;
            this->fc_jacobian(f);
            break;
          }
        }
      }
      */
    }
  }
}

/*! Loop over all boundary faces. If the face is obtuse,
 *  remove the edge boundary edge. This leaves the face 
 *  information invalid. All faces need to be rebuilt.
*/
bool Mesh::remove_obtuse_boundary()
{
  bool removed = false;
  
  double average_area = 0.0;
  for (int f = 0; f < m_nface; f++)
    average_area += this->face_area(f); 
  
  average_area /= m_nface;
  
  for (int f = 0; f < m_nface; f++)
  {
    Face& face = m_faces[f];
    //cout << "average area : " << average_area << endl;
    //cout << face << endl;
    //if (face.boundary && face.obtuse && face.area < 0.1*average_area)
    //if (face.boundary && face.obtuse)
    if (face.boundary && face.obtuse && face.area < 0.1*average_area)
    {
      //cout << "TO REMOVE " << endl << face << endl;
      for (int e = 0; e < face.n_sides; e++)
      {
        if (m_edges[m_edges[face.edges[e]].pair].boundary) 
        {
          this->remove_edge_pair(face.edges[e]);
          removed = true;
          break;
        }
      }
      if (removed)
        for (int v = 0; v < face.n_sides; v++)
          m_vertices[face.vertices[v]].boundary = true;   // upon removal all vertices are boundary
    }
   }
   
   if (removed)
   {
     m_nface = 0;
     m_faces.clear();
     for (int e = 0; e < m_nedge; e++)
     {
        m_edges[e].visited = false;
        m_edges[e].boundary = false;
     }
   }
   
   return removed;
}

/*! Find the factor to scale the native area with for the boundary vertices.
 *  This factor is computed as \f$ \zeta = \frac{2\pi - \Delta\theta}{2\pi} \f$,
 *  where \f$ \Delta\theta \f$ is the angle deficit at the vertex.
 *  \param v vertex id
*/
double Mesh::angle_factor(int v)
{
  Vertex& Vi = m_vertices[v];
  if (!Vi.boundary)
    return 1.0;
 
  Face& f1 = m_faces[Vi.faces[0]];
  Face& fn = m_faces[Vi.faces[Vi.n_faces-2]];
  
  Vector3d r_nu_1_i = f1.rc - Vi.r;
  Vector3d r_nu_n_i = fn.rc - Vi.r;
  
  double angle = std::acos(dot(r_nu_1_i,r_nu_n_i)/(r_nu_1_i.len()*r_nu_n_i.len()));
  bool complementary_angle = dot(cross(r_nu_1_i,r_nu_n_i),Vi.N) > 0.0;
    
  if (complementary_angle) 
    angle = 2*M_PI - angle;
  
  return (2.0*M_PI-angle)/(2.0*M_PI);
}

/*! Compute derivatives of the angle angle factor for boundary vertices.
 *  \param v index of the vertex
*/
void Mesh::angle_factor_deriv(int v)
{
  Vertex& V = m_vertices[v]; 
  if (!V.boundary)
    return;
  
  V.angle_def.clear();
  
  Face& f1 = m_faces[V.faces[0]];
  Face& fn = m_faces[V.faces[V.n_faces-2]];
  
  if (f1.n_sides != 3 || fn.n_sides != 3)
    return;
  
  Vertex& Vj = m_vertices[m_edges[V.edges[0]].to];
  Vertex& Vk = m_vertices[m_edges[V.edges[V.n_edges-1]].to];
  
  Vector3d  r_nu_1_ri = f1.rc - V.r;
  Vector3d  r_nu_n_ri = fn.rc - V.r;
  
  double sign = (dot(cross(r_nu_1_ri,r_nu_n_ri),V.N) < 0.0) ? 1.0 : -1.0;
  
  double len_r_nu_1_ri = r_nu_1_ri.len();
  double len_r_nu_n_ri = r_nu_n_ri.len();
  double len_r_nu_1_ri_2 = len_r_nu_1_ri*len_r_nu_1_ri;
  double len_r_nu_n_ri_2 = len_r_nu_n_ri*len_r_nu_n_ri;
  double r_nu_1_ri_dot_r_nu_n_ri = dot(r_nu_1_ri,r_nu_n_ri);
  
  Vector3d d_ri = 1.0/(len_r_nu_1_ri*len_r_nu_n_ri)*(r_nu_n_ri*f1.get_jacobian(V.id)-r_nu_n_ri + r_nu_1_ri*fn.get_jacobian(V.id) - r_nu_1_ri)
                  -r_nu_1_ri_dot_r_nu_n_ri/(len_r_nu_1_ri_2*len_r_nu_n_ri_2)*(len_r_nu_1_ri*(r_nu_n_ri.unit())*fn.get_jacobian(V.id) - len_r_nu_1_ri*r_nu_n_ri.unit()
                                                                              + len_r_nu_n_ri*(r_nu_1_ri.unit())*f1.get_jacobian(V.id) - len_r_nu_n_ri*r_nu_1_ri.unit());
  Vector3d d_rj = 1.0/(len_r_nu_1_ri*len_r_nu_n_ri)*(r_nu_n_ri*f1.get_jacobian(Vj.id))
                 -r_nu_1_ri_dot_r_nu_n_ri/(len_r_nu_1_ri_2*len_r_nu_n_ri_2)*(len_r_nu_n_ri*(r_nu_1_ri.unit())*f1.get_jacobian(Vj.id));

  Vector3d d_rk = 1.0/(len_r_nu_1_ri*len_r_nu_n_ri)*(r_nu_1_ri*fn.get_jacobian(Vk.id))
                 -r_nu_1_ri_dot_r_nu_n_ri/(len_r_nu_1_ri_2*len_r_nu_n_ri_2)*(len_r_nu_1_ri*(r_nu_n_ri.unit())*fn.get_jacobian(Vk.id));
 
  double fact = 0.0;
  if (fabs(r_nu_1_ri_dot_r_nu_n_ri/(len_r_nu_1_ri_2*len_r_nu_n_ri_2)) < 1.0)
    fact = sign/(2.0*M_PI)*1.0/sqrt(1.0 - r_nu_1_ri_dot_r_nu_n_ri*r_nu_1_ri_dot_r_nu_n_ri/(len_r_nu_1_ri_2*len_r_nu_n_ri_2));               
                 
  V.angle_def.push_back(fact*d_ri);
  V.angle_def.push_back(fact*d_rj);
  V.angle_def.push_back(fact*d_rk);  
    
}


// Private members

/*! Computes circumcenter of a face (assumes that face is a triangle).
 *  Coordinates are stored in the Face object.
 *  Formula for circumcenter is given as:
 *  Let \f$ \mathbf{A} \f$, \f$ \mathbf{B} \f$, and \f$ \mathbf{C} \f$ be 3-dimensional points, which form the vertices of a triangle.
 *  If we define,
 *  \f$ \mathbf{a} = \mathbf{A}-\mathbf{C}, \f$ and 
 *  \f$ \mathbf{b} = \mathbf{B}-\mathbf{C}. \f$, the circumcentre is given as
 *  \f$ p_0 = \frac{(\left\|\mathbf{a}\right\|^2\mathbf{b}-\left\|\mathbf{b}\right\|^2\mathbf{a})
                      \times (\mathbf{a} \times \mathbf{b})}
                  {2 \left\|\mathbf{a}\times\mathbf{b}\right\|^2} + \mathbf{C} \f$.
 *  \param id of the face 
*/
void Mesh::compute_circumcentre(int f)
{
  Face& face = m_faces[f];
  if (face.n_sides > 3)
    return;
  
  Vector3d& ri = m_vertices[face.vertices[0]].r;
  Vector3d& rj = m_vertices[face.vertices[1]].r;
  Vector3d& rk = m_vertices[face.vertices[2]].r;

  Vector3d rjk = rj - rk;
  Vector3d rki = rk - ri;
  Vector3d rij = ri - rj;
  
  double rjk_2 = rjk.len2(), rki_2 = rki.len2(), rij_2 = rij.len2();
  double L_2 = rjk_2 + rki_2 + rij_2;
  double lambda_1 = rjk_2*(L_2 - 2*rjk_2);
  double lambda_2 = rki_2*(L_2 - 2*rki_2);
  double lambda_3 = rij_2*(L_2 - 2*rij_2);
  
  double Lambda = lambda_1 + lambda_2 + lambda_3;

  face.rc = (lambda_1/Lambda)*ri + (lambda_2/Lambda)*rj + (lambda_3/Lambda)*rk; 
}

/*! Computes geometric centre of a face. Coordinates are stored in 
 *  the Face object.
 *  \param id of the face 
*/
void Mesh::compute_geometric_centre(int f)
{
  Face& face = m_faces[f];
  double xc = 0.0, yc = 0.0, zc = 0.0;
  for (int i = 0; i < face.n_sides; i++)
  {
    xc += m_vertices[face.vertices[i]].r.x;
    yc += m_vertices[face.vertices[i]].r.y;
    zc += m_vertices[face.vertices[i]].r.z;
  }
  face.rc = Vector3d(xc/face.n_sides,yc/face.n_sides,zc/face.n_sides);
}

/*! This is an auxiliary function used to remove a pair of edges.
 *  It updates the edge and vertex information, but leaves faces 
 *  inconsistent. It is to be used in conjunction with the function
 *  the weeds out obtuse boundary faces. After its application, all faces
 *  have to be rebuilt.
 *  \param e index of one of the edges
*/
void Mesh::remove_edge_pair(int e)
{
  Edge& E = m_edges[e];
  Edge& Ep = m_edges[E.pair];
  
  Vertex& V1 = m_vertices[E.from];
  Vertex& V2 = m_vertices[Ep.from];
  
  V1.remove_neighbour(V2.id);
  V2.remove_neighbour(V1.id);
  
  V1.remove_edge(E.id);
  V2.remove_edge(Ep.id);
  
  map<pair<int,int>, int>::iterator it = m_edge_map.find(make_pair(V1.id,V2.id));
  if (it != m_edge_map.end())
     m_edge_map.erase(it);
     
  it = m_edge_map.find(make_pair(V2.id,V1.id));
  if (it != m_edge_map.end())
     m_edge_map.erase(it);
     
  int e1 = (E.id < Ep.id) ? E.id : Ep.id;
  int e2 = (e1 == E.id) ? Ep.id : E.id;
  
  // Remove first edge
  vector<Edge>::iterator it_e = find(m_edges.begin(), m_edges.end(), e1);
  if (it_e != m_edges.end()) m_edges.erase(it_e);
  
  // Remove second edge
  it_e = find(m_edges.begin(), m_edges.end(), e2);
  if (it_e != m_edges.end()) m_edges.erase(it_e);
  
  // Relabel edges
  m_nedge = m_edges.size();
  for (int ee = 0; ee < m_nedge; ee++)
  {
    m_edges[ee].id = ee;
    if (m_edges[ee].pair > e1 && m_edges[ee].pair < e2) m_edges[ee].pair -= 1;
    else if (m_edges[ee].pair > e2) m_edges[ee].pair -= 2;
  }
  
  // Relabel vertex edge info
  for (int i = 0; i < m_size; i++)
  {
     Vertex& V = m_vertices[i];
     for (int ee = 0; ee < V.n_edges; ee++)
        if (V.edges[ee] > e1 && V.edges[ee] < e2) V.edges[ee] -= 1;
        else if (V.edges[ee] > e2) V.edges[ee] -= 2;
  }
  
  // Relabel edge_map info
  for (it = m_edge_map.begin(); it != m_edge_map.end(); it++)
    if ((*it).second > e1 && (*it).second < e2) (*it).second -= 1;
    else if ((*it).second > e2) (*it).second -= 2;
  
  // Relabel face edge info
  for (int f = 0; f < m_nface; f++)
  {
    Face& face = m_faces[f];
    for (int ee = 0; ee < face.n_sides; ee++)
      if (face.edges[ee] > e1 && face.edges[ee] < e2) face.edges[ee] -= 1;
      else if (face.edges[ee] > e2) face.edges[ee] -= 2;
  }
}

/*! Compute ares of a face.
 *  \param f face id
*/
double Mesh::face_area(int f)
{
  Face& face = m_faces[f];
  
  Vector3d& r0 = m_vertices[face.vertices[0]].r;
  
  face.area = 0.0;
  for (int i = 1; i < face.n_sides-1; i++)
  {
    Vector3d& r1 = m_vertices[face.vertices[i]].r;
    Vector3d& r2 = m_vertices[face.vertices[i+1]].r;
    face.area += cross(r1-r0,r2-r0).len(); 
  }
  
  face.area *= 0.5;
  
  if (std::isnan(face.area))
  {
    cout << m_vertices[face.vertices[0]] << endl;
    cout << m_vertices[face.vertices[1]] << endl;
    cout << m_vertices[face.vertices[2]] << endl;
  }
  
  return face.area;
}<|MERGE_RESOLUTION|>--- conflicted
+++ resolved
@@ -347,12 +347,7 @@
       }
     }
     copy(edges.begin(),edges.end(),V.edges.begin());
-<<<<<<< HEAD
-    cout << "after : " << V << endl;
-    // Here we handle edges along the hole.
-=======
     // Here we handle duals, neighbours and faces 
->>>>>>> 4a403e9b
     for (int e = 0; e < V.n_edges; e++)
     {
       Edge& E = m_edges[V.edges[e]];
