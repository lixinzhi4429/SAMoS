/* *************************************************************
 *  
 *   Soft Active Mater on Surfaces (SAMoS)
 *   
 *   Author: Rastko Sknepnek
 *  
 *   Division of Physics
 *   School of Engineering, Physics and Mathematics
 *   University of Dundee
 *   
 *   (c) 2013, 2014
 * 
 *   School of Science and Engineering
 *   School of Life Sciences 
 *   University of Dundee
 * 
 *   (c) 2015
 * 
 *   Author: Silke Henkes
 * 
 *   Department of Physics 
 *   Institute for Complex Systems and Mathematical Biology
 *   University of Aberdeen  
 * 
 *   (c) 2014, 2015
 *  
 *   This program cannot be used, copied, or modified without
 *   explicit written permission of the authors.
 * 
 * ************************************************************* */

/*!
 * \file mesh.cpp
 * \author Rastko Sknepnek, sknepnek@gmail.com
 * \date 18-Nov-2015
 * \brief Implementation of Mesh class memebr functions
 */ 

#include "mesh.hpp"

#include <iostream>

using std::cerr;
using std::cout;
using std::endl;
using std::unique;
using std::sort;

typedef pair<int,double> vert_angle;  //!< Used to sort angles

/*! Comprison used to sort edges in the star */
static bool comp(vert_angle v1, vert_angle v2)
{
  return v1.second < v2.second;
}


// Class members defined below

/*! Clean up the entire mesh data structure. */
void Mesh::reset()
{
  m_size = 0;  m_nedge = 0;  m_nface = 0;
  m_vertices.clear();           
  m_edges.clear();              
  m_faces.clear();              
  m_edge_map.clear();  
  m_edge_face.clear();
}

/*! Add and edge to the list of edges. Edge is defined
 *  by the indices of two vertices that belong to it.
 *  We also populate the auxiliary data structure edge_map
 *  that allows us to quickly search over vertex pairs.
 *  \param ei index of the 1st vertex
 *  \param ej index of the 2nd vertex
*/
void Mesh::add_edge(int ei, int ej)
{
  if (m_edge_map.find(make_pair(ei,ej)) == m_edge_map.end())
  {
    m_edges.push_back(Edge(m_nedge,ei,ej));
    m_vertices[ei].add_edge(m_nedge);
    m_vertices[ei].add_neighbour(ej);
    m_edge_map[make_pair(ei,ej)] = m_nedge;
    m_nedge++;
  }
}

/*! Generates faces from the edge information
*/
void Mesh::generate_faces()
{
  m_is_triangulation = true;
  vector<vert_angle> angles;
  for (int i = 0; i < m_nedge; i++)
  {
    Face face = Face(m_nface);
    Edge& E = m_edges[i];
    if (!E.visited)
    {
      E.visited = true;
      int seed = E.from;
      int vn = E.to;
      face.add_vertex(seed);
      face.add_vertex(vn);
      face.add_edge(E.id);
      int vp = seed;
      int prev_edge = E.id;
      while (vn != seed)
      {
        Vertex& Vp = m_vertices[vp];
        Vertex& Vn = m_vertices[vn];
        Vector3d ri = Vn.r - Vp.r;
        angles.clear();
        for (unsigned int e = 0; e < Vn.edges.size(); e++)
        {
          Edge& Ej = m_edges[Vn.edges[e]];
          if (!Ej.visited && Ej.to != vp)
          {
            Vector3d rj = m_vertices[Ej.to].r - Vn.r;
            angles.push_back(make_pair(e,M_PI - angle(ri,rj,Vn.N)));
          }
        }
        sort(angles.begin(),angles.end(),comp);
        Edge& Ej = m_edges[Vn.edges[angles[0].first]];
        Ej.visited = true;
        if (Ej.to != seed) face.add_vertex(Ej.to);
        face.add_edge(Ej.id);
        m_edges[prev_edge].next = Ej.id;
        prev_edge = Ej.id;
        vp = vn;
        vn = Ej.to;
        if (vn == seed) m_edges[prev_edge].next = E.id;   // original edge is the "next" edge for last edge in the loop 
      }      
    }
    double perim = 0.0;
    for (unsigned int f = 0; f < face.vertices.size(); f++)
    {
      int f_n = ( f == face.vertices.size() - 1) ? 0 : f + 1;
      Vector3d r1 = m_vertices[face.vertices[f]].r;
      Vector3d r2 = m_vertices[face.vertices[f_n]].r;
      perim += (r1-r2).len();
    }
    if (face.vertices.size() > 0)
    {
      if (perim >= m_max_face_perim) face.is_hole = true;
      m_faces.push_back(face);
      for (unsigned int f = 0; f < face.vertices.size(); f++)
        m_vertices[face.vertices[f]].add_face(m_nface);
      for (unsigned int f = 0; f < face.edges.size(); f++)
        m_edges[face.edges[f]].face = m_nface;
      m_nface++;
    }
    if (face.vertices.size() > 3 && (!face.is_hole))
      m_is_triangulation = false;
  }
}

/*! Genererate position of the dual vertices */
void Mesh::generate_dual_mesh()
{
  m_dual.clear();
  m_ndual = 0;
  for (int v = 0; v < m_size; v++)
    m_vertices[v].dual.clear();
  for (int f = 0; f < m_nface; f++)
  {
    Face& face = m_faces[f];
    if (!face.is_hole)
    {
      this->compute_angles(f);
      this->compute_centre(f);
      m_dual.push_back(face.rc);
      for (int e = 0; e < face.n_sides; e++)
      {
        Edge& E = m_edges[face.edges[e]];
        E.dual = m_ndual;
      }
      m_ndual++;
    }
    else
    {
      for (int e = 0; e < face.n_sides; e++)
      {
        Edge& E = m_edges[face.edges[e]];
        //Vector3d rc = m_faces[m_edges[E.pair].face].rc;
        Vector3d r = m_vertices[E.to].r - m_vertices[E.from].r;
        Vector3d rn = m_vertices[E.from].r + r.scaled(0.5);//mirror(m_vertices[E.from].r,r,rc);
        m_dual.push_back(rn);
        m_vertices[E.from].dual.push_back(m_ndual);
        m_vertices[E.to].dual.push_back(m_ndual);
        E.dual = m_ndual;
        m_ndual++;
      }
    }
  }
  m_ndual = m_dual.size();    
}

/*! Update position of the dual vertices as well as the cell centre Jacobian */
void Mesh::update_dual_mesh()
{
  int i = 0;
  for (int f = 0; f < m_nface; f++)
  {
    Face& face = m_faces[f];
    if (!face.is_hole)
    {
      this->compute_angles(f);
      this->compute_centre(f);
      m_dual[i++] = face.rc;
    }
    else
    {
      for (int e = 0; e < face.n_sides; e++)
      {
        Edge& E = m_edges[face.edges[e]];
        //Vector3d rc = m_faces[m_edges[E.pair].face].rc;
        Vector3d r = m_vertices[E.to].r - m_vertices[E.from].r;
        Vector3d rn = m_vertices[E.from].r + r.scaled(0.5); //mirror(m_vertices[E.from].r,r,rc);
        m_dual[i++] = rn;
      }
    }
    this->fc_jacobian(f);
  }   
  for (int v = 0; v < m_size; v++)
    this->angle_deficit_deriv(v);
}


/*! Once the mesh is read in, we need to set things like
 *  boundary flags.
*/ 
void Mesh::postprocess()
{
  m_size = m_vertices.size();
  m_nedge = m_edges.size();
  m_nface = m_faces.size();
  m_boundary.clear();
  //for (int i = 0; i < m_size; i++)
  //  if (m_vertices[i].edges.size() == 0) m_vertices[i].boundary = true;
  for (int f = 0; f < m_nface; f++)
  {
    Face& face = m_faces[f];
    if (face.is_hole)
    {
      for (unsigned int v = 0; v < face.vertices.size(); v++)
        m_vertices[face.vertices[v]].boundary = true;
      for (unsigned int e = 0; e < face.edges.size(); e++)
      {
        Edge& E = m_edges[face.edges[e]];
        E.boundary = true;
        m_boundary.push_back(make_pair(E.from,E.to));
        m_boundary.push_back(make_pair(E.to,E.from));
      }
    }
  }
  for (int e = 0; e < m_nedge; e++)
  {
    Edge& E = m_edges[e];
    Edge& Epair = m_edges[m_edge_map[make_pair(E.to,E.from)]];
    E.pair = Epair.id;
    Epair.pair = E.id;
  }
  for (int v = 0; v < m_size; v++)
    this->order_star(v);
}

/*! Computes centre of a face. If the face is not triangle, compute geometric centre.
 *  If the face is a triangle, compute circumcenter or geometric center depending on the
 *  value of the m_circumcenter flag. Always compute geometric centre for faces at the boundary.
 *  the Face object.
 *  \param id of the face 
*/
void Mesh::compute_centre(int f)
{
  Face& face = m_faces[f];
<<<<<<< HEAD
  /*
  bool geom = false;
  if (face.n_sides > 3)
    geom = true;
  else
    for (int i = 0; i < face.n_sides; i++)
      if (face.angles[i] < 0.0)  geom = true;   // angles holds cosines; negative cosine means angle > PI/2 ==> obtuse
  if (geom) this->compute_geometric_centre(f);
  else this->compute_circumcentre(f);  
  */
  this->compute_geometric_centre(f);
=======
  if (!m_circumcenter && face.n_sides > 3)
    this->compute_geometric_centre(f);
  else
    this->compute_circumcentre(f); 
>>>>>>> 7da73594
}

/*! Computes cosines of interior angles at each vertex of the face. 
 *  It assumes that vertices are ordered and computes the vertex angle as the 
 *  angle between vectors along two edges meeting at the vertex.
 *  \param f id of the face 
*/
void Mesh::compute_angles(int f)
{
  Face& face = m_faces[f];
  face.angles.clear();
  int i_m, i_p;
  for (int i = 0; i < face.n_sides; i++)
  {
    i_m = (i == 0) ? face.n_sides - 1 : i - 1;
    i_p = (i == face.n_sides-1) ? 0 : i + 1;
    Vector3d& ri = m_vertices[face.vertices[i]].r;
    Vector3d& ri_m = m_vertices[face.vertices[i_m]].r;
    Vector3d& ri_p = m_vertices[face.vertices[i_p]].r;
    Vector3d dr1 = (ri_p - ri).unit();
    Vector3d dr2 = (ri_m - ri).unit();
    face.angles.push_back(dr1.dot(dr2));
    //face.angles.push_back(std::abs(angle(dr1,dr2,m_vertices[face.vertices[i]].N)));
  }
}

/*! Order faces, edges and neighbours in the vertex star. At this point it is not possible
 *  to determine if the order is clockwise or counterclockwise. This 
 *  will be corrected for once the normal to the vertex is known.
 *  \param v vertex index
*/
void Mesh::order_star(int v)
{
  Vertex& V = m_vertices[v];
  V.dual.clear();
  vector<int> edges;
  
  if (V.edges.size() > 0)
  {
    edges.push_back(V.edges[0]);
    while (edges.size() < V.edges.size())
    {
      int idx = edges.size() - 1;
      int face = m_edges[edges[idx]].face;
      for (unsigned int e = 0; e < V.edges.size(); e++)
      {
        Edge& Ej = m_edges[V.edges[e]];
        if (m_edges[Ej.pair].face == face)
        {
          edges.push_back(V.edges[e]);
          break;
        }
      }
    }
    copy(edges.begin(),edges.end(),V.edges.begin());
    // Here we handle edges along the hole.
    for (int e = 0; e < V.n_edges; e++)
    {
      Edge& E = m_edges[V.edges[e]];
      if (!m_faces[E.face].is_hole)
      {
        V.dual.push_back(E.dual);
      }
      else
      {
        int prev = (e == 0) ? V.n_edges - 1 : e-1;
        int next = (e == V.n_edges - 1) ? 0 : e+1;
        Edge& Ep = m_edges[m_edges[V.edges[prev]].pair];
        Edge& En = m_edges[m_edges[V.edges[next]].pair];
        if (m_faces[Ep.face].is_hole)
        { 
          V.dual.push_back(Ep.dual);
          V.dual.push_back(E.dual);
        }
        else 
        {
          V.dual.push_back(E.dual);
          V.dual.push_back(En.dual);
        }
      }
    }
  }
  else 
    V.attached = false;
    
  V.ordered = true;
}

/*! Compute dual area by using expression 
 *  \f$ A_i = \frac{1}{2}\sum_{\mu}\left(\vec r_\mu\times\vec r_{\mu+1}\right)\cdot\vec n_i \f$
 *  were \f$ \vec r_\mu \f$ is the coodinate of the cetre of face \f$ \mu \f$ and \f$ \vec n_i \f$ 
 *  is the normal vector to the vertex.
 *  \note We assume that faces are ordered, otherwise the result will be 
 *  wrong.
 *  \param v verex index
*/
double Mesh::dual_area(int v)
{
  if (!m_vertices[v].ordered)
    throw runtime_error("Vertex star has to be ordered before dual area can be computed.");
  Vertex& V = m_vertices[v];
  if (!V.attached) return 0.0;
    
  V.area = 0.0;
  if (!V.boundary)
  {
    for (unsigned int i = 0; i < V.dual.size(); i++)
    {
      int j = ( i == V.dual.size()-1) ? 0 : i + 1;
      Vector3d& r1 = m_dual[V.dual[i]];
      Vector3d& r2 = m_dual[V.dual[j]];
            
      Vector3d  rr = cross(r1,r2); 
      V.area += dot(rr,V.N.unit());
    }
  }
  else
  {
    for (int f = 0; f < V.n_faces; f++)
    {
      Face& face = m_faces[V.faces[f]];
      int fn = (f == V.n_faces-1) ? 0 : f + 1;
      Face& face_n = m_faces[V.faces[fn]];
      if (!(face.is_hole || face_n.is_hole))
      {
        Vector3d rr = cross(V.r-face.rc,V.r-face_n.rc);
        V.area += fabs(dot(rr,V.N.unit()));
      }
      if (face.boundary && !face.obtuse)
      {
        for (int i = 0; i < face.n_sides; i++)
          if (m_edges[m_edges[face.edges[i]].pair].boundary) 
          {
            Edge& E = m_edges[face.edges[i]];
            Vector3d& rj = m_vertices[E.from].r;
            Vector3d& rk = m_vertices[E.to].r;
            Vector3d r = 0.5*(rj+rk);
            Vector3d  rr = cross(V.r-r,V.r-face.rc);
            V.area += fabs(dot(rr,V.N.unit()));
            break;
          }
      }
    }
  }
   
  V.area *= 0.5;
  if (V.area < 0.0) 
  {
    V.area = -V.area;
    reverse(V.dual.begin(),V.dual.end());
    reverse(V.edges.begin(),V.edges.end());
    reverse(V.neigh.begin(),V.neigh.end());
  }
  
  // Now we make sure that the start around boundary vertex is
  // ordered such that fist and last edges are boundary edges
  if (V.boundary)
  {
    int pos = 0;
    for (int i = 0; i < V.n_edges; i++)
    {
      Edge& E = m_edges[V.edges[i]];
      if (m_edges[E.pair].boundary)
      {
        pos = i;
        break;
      }
    }
    rotate(V.edges.begin(), V.edges.begin()+pos, V.edges.end());
    rotate(V.dual.begin(), V.dual.begin()+pos, V.dual.end());
    rotate(V.neigh.begin(), V.neigh.begin()+pos, V.neigh.end());
    // We are almost done. We just need to check is the second edge is also boundary, 
    // in which case we need one more rotation
    if (m_edges[m_edges[V.edges[1]].pair].boundary)
    {
      rotate(V.edges.begin(), V.edges.begin()+1, V.edges.end());
      rotate(V.dual.begin(), V.dual.begin()+1, V.dual.end());
      rotate(V.neigh.begin(), V.neigh.begin()+1, V.neigh.end());  
    }
  }
  
  return V.area;
}

/*! Compute length of dual's perimeter
 *  \f$ l_i = \sum_{\mu}\left|\vec r_\mu-\vec r_{\mu+1}\right| \f$
 *  were \f$ \vec r_\mu \f$ is the coodinate of the cetre of face \f$ \mu \f$.
 *  \note We assume that faces are ordered, otherwise the result will be 
 *  wrong.
 *  \param v verex index
*/
double Mesh::dual_perimeter(int v)
{
  Vertex& V = m_vertices[v];
  if (!V.attached) return 0.0;
  if (!V.ordered)
    throw runtime_error("Vertex star has to be ordered before dual premeter can be computed.");
  //if (V.boundary) return 0.0;
  
  V.perim  = 0.0;
  if (!V.boundary)
  {
    for (unsigned int i = 0; i < V.dual.size(); i++)
    {
      int j = ( i == V.dual.size()-1) ? 0 : i + 1;
      //Vector3d& r1 = m_faces[m_edges[V.edges[i]].face].rc;
      //Vector3d& r2 = m_faces[m_edges[V.edges[j]].face].rc;
      Vector3d& r1 = m_dual[V.dual[i]];
      Vector3d& r2 = m_dual[V.dual[j]];
      if (!(V.boundary && j == 0))
        V.perim += (r1-r2).len();
    }
  }
  else
  {
    for (int f = 0; f < V.n_faces; f++)
    {
      Face& face = m_faces[V.faces[f]];
      int fn = (f == V.n_faces-1) ? 0 : f + 1;
      Face& face_n = m_faces[V.faces[fn]];
      if (!(face.is_hole || face_n.is_hole))
      {
        Vector3d rr = face.rc-face_n.rc;
        V.perim += rr.len();
      }
      if (face.boundary && !face.obtuse)
      {
        for (int i = 0; i < face.n_sides; i++)
          if (m_edges[m_edges[face.edges[i]].pair].boundary) 
          {
            Edge& E = m_edges[face.edges[i]];
            Vector3d& rj = m_vertices[E.from].r;
            Vector3d& rk = m_vertices[E.to].r;
            Vector3d r = 0.5*(rj+rk);
            Vector3d  rr = r-face.rc;
            V.perim += rr.len();
            break;
          }
      }
    }
  }
  return V.perim;
}

/*! Return index of the vertex oposite to an edge. 
 *  This only makes sense if the face is a triangle.
 *  If it is not, we throw a runtime error message.
 *  \param e edge index
*/
int Mesh::opposite_vertex(int e)
{
  Edge& edge = m_edges[e];
  if (!edge.boundary)
  {
    Face& f = m_faces[edge.face];
    if (f.n_sides > 3)
      throw runtime_error("Vertex opposite to an edge is only defined for triangular faces.");
    for (int i = 0; i < f.n_sides; i++)
      if ((f.vertices[i] != edge.from) && (f.vertices[i] != edge.to))
        return f.vertices[i];
    cout << edge << endl;
    cout << f << endl;
    throw runtime_error("Vertex opposite to an edge: Mesh is not consistent. There is likely a bug in how edges and faces are updated.");
  }
  return -1;  // If edge is boundary, return -1.
}

/*! This is one of the simplest mesh moves that changes it topology. 
 *  Namely we flip an edge (pair of half-edges) shred by two trangles. Needless to say,
 *  this move is only defiened for triangulations.
 *  \param e id of the half-edge to flip (its pair is also flipped)
*/
void Mesh::edge_flip(int e)
{
  if (!m_is_triangulation)
    return;  // Edge flip is only defined for triangulations
  
  Edge& E = m_edges[e];
  Edge& Ep = m_edges[E.pair];
    
  if (E.boundary || Ep.boundary)
    return;   // We cannot flip a boundary edge.
  
  Face& F  = m_faces[E.face];
  Face& Fp = m_faces[Ep.face];
  
//   cout << "########## before ##########" << endl;
//   cout << "------ F -------" << endl;
//   cout << F << endl;
//   cout << "------ Fp -------" << endl;
//   cout << Fp << endl;
  
  // Get four edges surrounding the edge to be flipped
  Edge& E1 = m_edges[E.next];
  Edge& E2 = m_edges[E1.next];
  Edge& E3 = m_edges[Ep.next];
  Edge& E4 = m_edges[E3.next];
  
  assert(E2.next == E.id && E4.next == Ep.id);
  
  // Get four vertices that are involved in the flip
  Vertex& V1 = m_vertices[E.from];
  Vertex& V2 = m_vertices[Ep.from];
  Vertex& V3 = m_vertices[this->opposite_vertex(E.id)];
  Vertex& V4 = m_vertices[this->opposite_vertex(Ep.id)];
  
//   cout << "------------- V1 ----------------" << endl;
//   cout << V1 << endl;
  // Update vetices of the flipped half-edge pair
  E.from = V4.id;  Ep.from = V3.id;
  E.to = V3.id;    Ep.to = V4.id;
  
  // Update who follows whom  
  E.next = E2.id;
  E2.next = E3.id;
  E3.next = E.id;
  
  Ep.next = E4.id;
  E4.next = E1.id;
  E1.next = Ep.id;
  
  // Update face info for edges
  E3.face = F.id;
  E1.face = Fp.id;
  
  // Update dual info
  E3.dual = E2.dual;
  E1.dual = E4.dual;
  
  // Update face 1
  F.vertices[0] = E.from;   F.edges[0] = E.id;
  F.vertices[1] = E2.from;  F.edges[1] = E2.id;
  F.vertices[2] = E3.from;  F.edges[2] = E3.id;
  this->compute_angles(F.id);
  this->compute_centre(F.id);
  
  // Update face 2
  Fp.vertices[0] = Ep.from;  Fp.edges[0] = Ep.id;
  Fp.vertices[1] = E4.from;  Fp.edges[1] = E4.id;
  Fp.vertices[2] = E1.from;  Fp.edges[2] = E1.id;
  this->compute_angles(Fp.id);
  this->compute_centre(Fp.id);
  
  // Now we need to clean up vertices and their neighbours
  V1.remove_neighbour(V2.id);
  V1.remove_edge(E.id);
  V1.remove_face(Fp.id);
  
  V2.remove_neighbour(V1.id);
  V2.remove_edge(Ep.id);
  V2.remove_face(F.id);
  
  V3.add_neighbour(V4.id);
  V4.add_neighbour(V3.id);
  
  V4.add_edge(E.id);
  V3.add_edge(Ep.id);
  
  V3.add_face(Fp.id);
  V4.add_face(F.id);
  
  // Finally, we need to update edge_map
  map<pair<int,int>, int>::iterator it = m_edge_map.find(make_pair(V1.id,V2.id));
  if (it != m_edge_map.end())
     m_edge_map.erase(it);
     
  it = m_edge_map.find(make_pair(V2.id,V1.id));
  if (it != m_edge_map.end())
     m_edge_map.erase(it);
  
  m_edge_map[make_pair(V3.id,V4.id)]  = Ep.id;
  m_edge_map[make_pair(V4.id,V3.id)]  = E.id;
  
  // Make sure that the vertex stars are all properly ordered
  
//   cout << "########## after ##########" << endl;
//   cout << "------ F -------" << endl;
//   cout << F << endl;
//   cout << "------ Fp -------" << endl;
//   cout << Fp << endl;
//   
//   cout << "------------- V1 ----------------" << endl;
//   cout << V1 << endl;
  
  
  this->order_star(V1.id);
  this->order_star(V2.id);
  this->order_star(V3.id);
  this->order_star(V4.id);
  
  // Update area and permiters for the dual
  this->dual_area(V1.id);   this->dual_perimeter(V1.id);
  this->dual_area(V2.id);   this->dual_perimeter(V2.id);
  this->dual_area(V3.id);   this->dual_perimeter(V3.id);
  this->dual_area(V4.id);   this->dual_perimeter(V4.id);
  
//   cout << "########## after ##########" << endl;
//   cout << "------ F -------" << endl;
//   cout << F << endl;
//   cout << "------ Fp -------" << endl;
//   cout << Fp << endl;
    
}

/*! Implements the equiangulation of the mesh. This is a procedure where 
 *  all edges that have the sum of their opposing angles larger than pi 
 *  flipped. This procedure is guaranteed to converge and at the end one 
 *  recovers a Delaunday triangulation. 
*/
void Mesh::equiangulate()
{
  //cout << "Entered equiangulate" << endl;
  if (!m_is_triangulation)
    return;   // We cannot equiangulate a non-triangular mesh
  //cout << "Still in equiangulate" << endl;
  bool flips = true;
  while (flips)
  {
    flips = false;
    for (int e = 0; e < m_nedge; e++)
    {
      Edge& E = m_edges[e];
      Edge& Ep = m_edges[E.pair];
      if (!(E.boundary || Ep.boundary))
      {
        Vertex& V1 = m_vertices[this->opposite_vertex(E.id)];
        Vertex& V2 = m_vertices[this->opposite_vertex(Ep.id)];
        Face& F1 = m_faces[E.face];
        Face& F2 = m_faces[Ep.face];
        double angle_1 = F1.get_angle(V1.id);
        double angle_2 = F2.get_angle(V2.id);
        //if (angle_1 + angle_2 > M_PI)
        if (angle_1 + angle_2 < 0.0)
        {
          this->edge_flip(E.id);
          flips = true;
        }
      }
    }
  }
}

/*! For a triangular mesh compute derivatives (gradients) of the
 *  position of the face centre with respect to the position of
 *  each individual triangle vertices. We assume that the face (triangle)
 *  is oriented counterclockwise.
 *  \param f id of the face
*/
void Mesh::fc_jacobian(int f)
{
  Face& face = m_faces[f];
  if (face.n_sides > 3)
    return;
  face.drcdr.clear();
  face.drcdr.push_back(Matrix3d());
  face.drcdr.push_back(Matrix3d());
  face.drcdr.push_back(Matrix3d());
  
  if (face.boundary && face.obtuse)
  {
    // p = i
    face.drcdr[0].M[0][0] = 0.0;  face.drcdr[0].M[0][1] = 0.0;  face.drcdr[0].M[0][2] = 0.0;
    face.drcdr[0].M[1][0] = 0.0;  face.drcdr[0].M[1][1] = 0.0;  face.drcdr[0].M[1][2] = 0.0;
    face.drcdr[0].M[2][0] = 0.0;  face.drcdr[0].M[2][1] = 0.0;  face.drcdr[0].M[2][2] = 0.0;

    // p = j
    face.drcdr[1].M[0][0] = 0.5;  face.drcdr[1].M[0][1] = 0.0;  face.drcdr[1].M[0][2] = 0.0;
    face.drcdr[1].M[1][0] = 0.0;  face.drcdr[1].M[1][1] = 0.5;  face.drcdr[1].M[1][2] = 0.0;
    face.drcdr[1].M[2][0] = 0.0;  face.drcdr[1].M[2][1] = 0.0;  face.drcdr[1].M[2][2] = 0.5;
    
    // p = k
    face.drcdr[2].M[0][0] = 0.5;  face.drcdr[2].M[0][1] = 0.0;  face.drcdr[2].M[0][2] = 0.0;
    face.drcdr[2].M[1][0] = 0.0;  face.drcdr[2].M[1][1] = 0.5;  face.drcdr[2].M[1][2] = 0.0;
    face.drcdr[2].M[2][0] = 0.0;  face.drcdr[2].M[2][1] = 0.0;  face.drcdr[2].M[2][2] = 0.5;
    
    return;
  }

  Vector3d& ri = m_vertices[face.vertices[0]].r;
  Vector3d& rj = m_vertices[face.vertices[1]].r;
  Vector3d& rk = m_vertices[face.vertices[2]].r;

  Vector3d rjk = rj - rk;
  Vector3d rki = rk - ri;
  Vector3d rij = ri - rj;
  
  double rjk_2 = rjk.len2(), rki_2 = rki.len2(), rij_2 = rij.len2();
  double L_2 = rjk_2 + rki_2 + rij_2;
  double lambda_1 = rjk_2*(L_2 - 2*rjk_2);
  double lambda_2 = rki_2*(L_2 - 2*rki_2);
  double lambda_3 = rij_2*(L_2 - 2*rij_2);
  
  double Lambda = lambda_1 + lambda_2 + lambda_3;
    
  Vector3d dl1_dri =  2*rjk_2*(-rki + rij);
  Vector3d dl2_dri = -2*(rjk_2 + rij_2 - 2*rki_2)*rki + 2*rki_2*rij;
  Vector3d dl3_dri =  2*(rjk_2 + rki_2 - 2*rij_2)*rij - 2*rij_2*rki;
  
  Vector3d dl1_drj =  2*(rki_2 + rij_2 - 2*rjk_2)*rjk - 2*rjk_2*rij;
  Vector3d dl2_drj =  2*rki_2*(rjk - rij);
  Vector3d dl3_drj = -2*(rjk_2 + rki_2 - 2*rij_2)*rij + 2*rij_2*rjk;
  
  Vector3d dl1_drk = -2*(rki_2 + rij_2 - 2*rjk_2)*rjk + 2*rjk_2*rki;
  Vector3d dl2_drk =  2*(rjk_2 + rij_2 - 2*rki_2)*rki - 2*rki_2*rjk;
  Vector3d dl3_drk =  2*rij_2*(-rjk + rki);
  
  Vector3d dLam_dri = dl1_dri + dl2_dri + dl3_dri;
  Vector3d dLam_drj = dl1_drj + dl2_drj + dl3_drj;
  Vector3d dLam_drk = dl1_drk + dl2_drk + dl3_drk;
  
  double Lambda_2 = Lambda*Lambda;
  double inv_Lambda_2 = 1.0/Lambda_2;
  Vector3d dl1_div_Lam_dri = inv_Lambda_2*(Lambda*dl1_dri - lambda_1*dLam_dri);
  Vector3d dl2_div_Lam_dri = inv_Lambda_2*(Lambda*dl2_dri - lambda_2*dLam_dri);
  Vector3d dl3_div_Lam_dri = inv_Lambda_2*(Lambda*dl3_dri - lambda_3*dLam_dri);
  
  Vector3d dl1_div_Lam_drj = inv_Lambda_2*(Lambda*dl1_drj - lambda_1*dLam_drj);
  Vector3d dl2_div_Lam_drj = inv_Lambda_2*(Lambda*dl2_drj - lambda_2*dLam_drj);
  Vector3d dl3_div_Lam_drj = inv_Lambda_2*(Lambda*dl3_drj - lambda_3*dLam_drj);
  
  Vector3d dl1_div_Lam_drk = inv_Lambda_2*(Lambda*dl1_drk - lambda_1*dLam_drk);
  Vector3d dl2_div_Lam_drk = inv_Lambda_2*(Lambda*dl2_drk - lambda_2*dLam_drk);
  Vector3d dl3_div_Lam_drk = inv_Lambda_2*(Lambda*dl3_drk - lambda_3*dLam_drk);
  
  double l1_div_Lam = lambda_1/Lambda, l2_div_Lam = lambda_2/Lambda, l3_div_Lam = lambda_3/Lambda;
  
  // p = i
  face.drcdr[0].M[0][0] = dl1_div_Lam_dri.x*ri.x + l1_div_Lam + dl2_div_Lam_dri.x*rj.x + dl3_div_Lam_dri.x*rk.x;
  face.drcdr[0].M[0][1] = dl1_div_Lam_dri.y*ri.x              + dl2_div_Lam_dri.y*rj.x + dl3_div_Lam_dri.y*rk.x;
  face.drcdr[0].M[0][2] = dl1_div_Lam_dri.z*ri.x              + dl2_div_Lam_dri.z*rj.x + dl3_div_Lam_dri.z*rk.x;

  face.drcdr[0].M[1][0] = dl1_div_Lam_dri.x*ri.y  + dl2_div_Lam_dri.x*rj.y              + dl3_div_Lam_dri.x*rk.y;
  face.drcdr[0].M[1][1] = dl1_div_Lam_dri.y*ri.y  + dl2_div_Lam_dri.y*rj.y + l1_div_Lam + dl3_div_Lam_dri.y*rk.y;
  face.drcdr[0].M[1][2] = dl1_div_Lam_dri.z*ri.y  + dl2_div_Lam_dri.z*rj.y              + dl3_div_Lam_dri.z*rk.y;
  
  face.drcdr[0].M[2][0] = dl1_div_Lam_dri.x*ri.z + dl2_div_Lam_dri.x*rj.z + dl3_div_Lam_dri.x*rk.z;
  face.drcdr[0].M[2][1] = dl1_div_Lam_dri.y*ri.z + dl2_div_Lam_dri.y*rj.z + dl3_div_Lam_dri.y*rk.z;
  face.drcdr[0].M[2][2] = dl1_div_Lam_dri.z*ri.z + dl2_div_Lam_dri.z*rj.z + dl3_div_Lam_dri.z*rk.z + l1_div_Lam;
  
  // p = j
  face.drcdr[1].M[0][0] = dl1_div_Lam_drj.x*ri.x + l2_div_Lam + dl2_div_Lam_drj.x*rj.x + dl3_div_Lam_drj.x*rk.x;
  face.drcdr[1].M[0][1] = dl1_div_Lam_drj.y*ri.x              + dl2_div_Lam_drj.y*rj.x + dl3_div_Lam_drj.y*rk.x;
  face.drcdr[1].M[0][2] = dl1_div_Lam_drj.z*ri.x              + dl2_div_Lam_drj.z*rj.x + dl3_div_Lam_drj.z*rk.x;

  face.drcdr[1].M[1][0] = dl1_div_Lam_drj.x*ri.y + dl2_div_Lam_drj.x*rj.y              + dl3_div_Lam_drj.x*rk.y;
  face.drcdr[1].M[1][1] = dl1_div_Lam_drj.y*ri.y + dl2_div_Lam_drj.y*rj.y + l2_div_Lam + dl3_div_Lam_drj.y*rk.y;
  face.drcdr[1].M[1][2] = dl1_div_Lam_drj.z*ri.y + dl2_div_Lam_drj.z*rj.y              + dl3_div_Lam_drj.z*rk.y;
  
  face.drcdr[1].M[2][0] = dl1_div_Lam_drj.x*ri.z + dl2_div_Lam_drj.x*rj.z + dl3_div_Lam_drj.x*rk.z;
  face.drcdr[1].M[2][1] = dl1_div_Lam_drj.y*ri.z + dl2_div_Lam_drj.y*rj.z + dl3_div_Lam_drj.y*rk.z;
  face.drcdr[1].M[2][2] = dl1_div_Lam_drj.z*ri.z + dl2_div_Lam_drj.z*rj.z + dl3_div_Lam_drj.z*rk.z + l2_div_Lam;
  
  // p = k
  face.drcdr[2].M[0][0] = dl1_div_Lam_drk.x*ri.x + l3_div_Lam + dl2_div_Lam_drk.x*rj.x + dl3_div_Lam_drk.x*rk.x;
  face.drcdr[2].M[0][1] = dl1_div_Lam_drk.y*ri.x              + dl2_div_Lam_drk.y*rj.x + dl3_div_Lam_drk.y*rk.x;
  face.drcdr[2].M[0][2] = dl1_div_Lam_drk.z*ri.x              + dl2_div_Lam_drk.z*rj.x + dl3_div_Lam_drk.z*rk.x;

  face.drcdr[2].M[1][0] = dl1_div_Lam_drk.x*ri.y + dl2_div_Lam_drk.x*rj.y              + dl3_div_Lam_drk.x*rk.y;
  face.drcdr[2].M[1][1] = dl1_div_Lam_drk.y*ri.y + dl2_div_Lam_drk.y*rj.y + l3_div_Lam + dl3_div_Lam_drk.y*rk.y;
  face.drcdr[2].M[1][2] = dl1_div_Lam_drk.z*ri.y + dl2_div_Lam_drk.z*rj.y              + dl3_div_Lam_drk.z*rk.y;
  
  face.drcdr[2].M[2][0] = dl1_div_Lam_drk.x*ri.z + dl2_div_Lam_drk.x*rj.z + dl3_div_Lam_drk.x*rk.z;
  face.drcdr[2].M[2][1] = dl1_div_Lam_drk.y*ri.z + dl2_div_Lam_drk.y*rj.z + dl3_div_Lam_drk.y*rk.z;
  face.drcdr[2].M[2][2] = dl1_div_Lam_drk.z*ri.z + dl2_div_Lam_drk.z*rj.z + dl3_div_Lam_drk.z*rk.z + l3_div_Lam;
}

/*! This is an auxiliary memebr fucntion that loops over all faces
 *  and updates its properties such as the boundary and obtuse flags.
**/
void Mesh::update_face_properties()
{
  for (int f = 0; f < m_nface; f++)
  {
    Face& face = m_faces[f];
    face.boundary = false;
    face.obtuse = false;
    if (!face.is_hole)
    {
      for (int i = 0; i < face.n_sides; i++)
        if (m_edges[m_edges[face.edges[i]].pair].boundary) // Face is at the boundary if the pair of one of its half-edges is a boundary edge
        { 
          face.boundary = true;
          break;
        }
      for (int i = 0; i < face.n_sides; i++)
        if (!m_vertices[face.vertices[i]].boundary && face.get_angle(face.vertices[i]) < 0.0)
        {
          face.obtuse = true;
          break;
        }
      if (face.boundary && face.obtuse)
      {
        for (int e = 0; e < face.n_sides; e++) 
        {
          Edge& E = m_edges[face.edges[e]];
          if (m_vertices[E.from].boundary && m_vertices[E.to].boundary)
          {
            Vector3d& rj = m_vertices[E.from].r;
            Vector3d& rk = m_vertices[E.to].r;
            face.rc = 0.5*(rj+rk);
            m_dual[E.dual] = face.rc;
            this->fc_jacobian(f);
            break;
          }
        }
      }
    }
  }
}

/*! Loop over all boundary faces. If the face is obtuse,
 *  remove the edge boundary edge. This leaves the face 
 *  information invalid. All faces need to be rebuilt.
*/
bool Mesh::remove_obtuse_boundary()
{
  bool removed = false;
  
  double average_area = 0.0;
  for (int f = 0; f < m_nface; f++)
    average_area += this->face_area(f); 
  
  average_area /= m_nface;
  
  for (int f = 0; f < m_nface; f++)
  {
    Face& face = m_faces[f];
    //cout << "average area : " << average_area << endl;
    //cout << face << endl;
    //if (face.boundary && face.obtuse && face.area < 0.1*average_area)
    //if (face.boundary && face.obtuse)
    if (face.boundary && face.obtuse && face.area < 0.1*average_area)
    {
      //cout << "TO REMOVE " << endl << face << endl;
      for (int e = 0; e < face.n_sides; e++)
      {
        if (m_edges[m_edges[face.edges[e]].pair].boundary) 
        {
          this->remove_edge_pair(face.edges[e]);
          removed = true;
          break;
        }
      }
      if (removed)
        for (int v = 0; v < face.n_sides; v++)
          m_vertices[face.vertices[v]].boundary = true;   // upon removal all vertices are boundary
    }
   }
   
   if (removed)
   {
     m_nface = 0;
     m_faces.clear();
     for (int e = 0; e < m_nedge; e++)
     {
        m_edges[e].visited = false;
        m_edges[e].boundary = false;
     }
   }
   
   return removed;
}

/*! Find the angle deficit at a boundary vertex. This is 
 *  the angle between two boundary edges that that originate from the vertex.
 *  \param v vertex id
*/
double Mesh::angle_deficit(int v)
{
  Vertex& V = m_vertices[v];
  if (!V.boundary)
    return 1.0;
  
  double angle = 0.0;
  for (int f = 0; f < V.n_faces; f++)
  {
    Face& face = m_faces[V.faces[f]];
    if (!face.is_hole)
      angle += std::acos(face.get_angle(v));
  }
  return 1.0 - (2.0*M_PI-angle)/(2.0*M_PI);
}

/*! Compute derivatives of the angle deficit. 
 *  This only makes sense for boundary vertices
*/
void Mesh::angle_deficit_deriv(int v)
{
  Vertex& V = m_vertices[v]; 
  if (!V.boundary)
    return;
  
  V.angle_def.clear();
  
  double sign = (this->angle_deficit(v) < M_PI) ? 1.0 : -1.0;
  
  // Note: Boundary star is ordered such that fist and last edges are at the boundary
  Vector3d& ri = V.r;
  Vector3d& rj = m_vertices[V.neigh[0]].r;
  Vector3d& rk = m_vertices[V.neigh[V.neigh.size()-1]].r;   
  
  Vector3d rji = rj - ri;
  Vector3d rki = rk - ri;
  double rji_len = rji.len(), rki_len = rki.len();
  double rji_len_2 = rji_len*rji_len, rki_len_2 = rki_len*rki_len;
  double rji_dot_rki = dot(rji,rki);
  double norm_dot = rji_dot_rki/(rji_len*rki_len);
  
  Vector3d fj = 1.0/(rji_len_2*rki_len_2)*(rji_len*rki_len*rki - rji_dot_rki*rki_len*rji); 
  Vector3d fk = 1.0/(rji_len_2*rki_len_2)*(rji_len*rki_len*rji - rji_dot_rki*rji_len*rki);
  Vector3d fi = -(fj+fk);
  
  double fact = 0.0;
  if (fabs(norm_dot) > 1e-6)
    fact = sign/(2*M_PI)*1.0/sqrt(1.0 - norm_dot);
  
  V.angle_def.push_back(fact*fi);
  V.angle_def.push_back(fact*fj);
  V.angle_def.push_back(fact*fk);
  
}


// Private members

/*! Computes circumcenter of a face (assumes that face is a triangle).
 *  Coordinates are stored in the Face object.
 *  Formula for circumcenter is given as:
 *  Let \f$ \mathbf{A} \f$, \f$ \mathbf{B} \f$, and \f$ \mathbf{C} \f$ be 3-dimensional points, which form the vertices of a triangle.
 *  If we define,
 *  \f$ \mathbf{a} = \mathbf{A}-\mathbf{C}, \f$ and 
 *  \f$ \mathbf{b} = \mathbf{B}-\mathbf{C}. \f$, the circumcentre is given as
 *  \f$ p_0 = \frac{(\left\|\mathbf{a}\right\|^2\mathbf{b}-\left\|\mathbf{b}\right\|^2\mathbf{a})
                      \times (\mathbf{a} \times \mathbf{b})}
                  {2 \left\|\mathbf{a}\times\mathbf{b}\right\|^2} + \mathbf{C} \f$.
 *  \param id of the face 
*/
void Mesh::compute_circumcentre(int f)
{
  Face& face = m_faces[f];
  if (face.n_sides > 3)
    return;
  
  Vector3d& ri = m_vertices[face.vertices[0]].r;
  Vector3d& rj = m_vertices[face.vertices[1]].r;
  Vector3d& rk = m_vertices[face.vertices[2]].r;

  Vector3d rjk = rj - rk;
  Vector3d rki = rk - ri;
  Vector3d rij = ri - rj;
  
  double rjk_2 = rjk.len2(), rki_2 = rki.len2(), rij_2 = rij.len2();
  double L_2 = rjk_2 + rki_2 + rij_2;
  double lambda_1 = rjk_2*(L_2 - 2*rjk_2);
  double lambda_2 = rki_2*(L_2 - 2*rki_2);
  double lambda_3 = rij_2*(L_2 - 2*rij_2);
  
  double Lambda = lambda_1 + lambda_2 + lambda_3;

  face.rc = (lambda_1/Lambda)*ri + (lambda_2/Lambda)*rj + (lambda_3/Lambda)*rk; 
}

/*! Computes geometric centre of a face. Coordinates are stored in 
 *  the Face object.
 *  \param id of the face 
*/
void Mesh::compute_geometric_centre(int f)
{
  Face& face = m_faces[f];
  double xc = 0.0, yc = 0.0, zc = 0.0;
  for (int i = 0; i < face.n_sides; i++)
  {
    xc += m_vertices[face.vertices[i]].r.x;
    yc += m_vertices[face.vertices[i]].r.y;
    zc += m_vertices[face.vertices[i]].r.z;
  }
  face.rc = Vector3d(xc/face.n_sides,yc/face.n_sides,zc/face.n_sides);
}

/*! This is an auxiliary function used to remove a pair of edges.
 *  It updates the edge and vertex information, but leaves faces 
 *  inconsistent. It is to be used in conjunction with the function
 *  the weeds out obtuse boundary faces. After its application, all faces
 *  have to be rebuilt.
 *  \param e index of one of the edges
*/
void Mesh::remove_edge_pair(int e)
{
  Edge& E = m_edges[e];
  Edge& Ep = m_edges[E.pair];
  
  Vertex& V1 = m_vertices[E.from];
  Vertex& V2 = m_vertices[Ep.from];
  
  V1.remove_neighbour(V2.id);
  V2.remove_neighbour(V1.id);
  
  V1.remove_edge(E.id);
  V2.remove_edge(Ep.id);
  
  map<pair<int,int>, int>::iterator it = m_edge_map.find(make_pair(V1.id,V2.id));
  if (it != m_edge_map.end())
     m_edge_map.erase(it);
     
  it = m_edge_map.find(make_pair(V2.id,V1.id));
  if (it != m_edge_map.end())
     m_edge_map.erase(it);
     
  int e1 = (E.id < Ep.id) ? E.id : Ep.id;
  int e2 = (e1 == E.id) ? Ep.id : E.id;
  
  // Remove first edge
  vector<Edge>::iterator it_e = find(m_edges.begin(), m_edges.end(), e1);
  if (it_e != m_edges.end()) m_edges.erase(it_e);
  
  // Remove second edge
  it_e = find(m_edges.begin(), m_edges.end(), e2);
  if (it_e != m_edges.end()) m_edges.erase(it_e);
  
  // Relabel edges
  m_nedge = m_edges.size();
  for (int ee = 0; ee < m_nedge; ee++)
  {
    m_edges[ee].id = ee;
    if (m_edges[ee].pair > e1 && m_edges[ee].pair < e2) m_edges[ee].pair -= 1;
    else if (m_edges[ee].pair > e2) m_edges[ee].pair -= 2;
  }
  
  // Relabel vertex edge info
  for (int i = 0; i < m_size; i++)
  {
     Vertex& V = m_vertices[i];
     for (int ee = 0; ee < V.n_edges; ee++)
        if (V.edges[ee] > e1 && V.edges[ee] < e2) V.edges[ee] -= 1;
        else if (V.edges[ee] > e2) V.edges[ee] -= 2;
  }
  
  // Relabel edge_map info
  for (it = m_edge_map.begin(); it != m_edge_map.end(); it++)
    if ((*it).second > e1 && (*it).second < e2) (*it).second -= 1;
    else if ((*it).second > e2) (*it).second -= 2;
  
  // Relabel face edge info
  for (int f = 0; f < m_nface; f++)
  {
    Face& face = m_faces[f];
    for (int ee = 0; ee < face.n_sides; ee++)
      if (face.edges[ee] > e1 && face.edges[ee] < e2) face.edges[ee] -= 1;
      else if (face.edges[ee] > e2) face.edges[ee] -= 2;
  }
}

/*! Compute ares of a face.
 *  \param f face id
*/
double Mesh::face_area(int f)
{
  Face& face = m_faces[f];
  
  Vector3d& r0 = m_vertices[face.vertices[0]].r;
  
  face.area = 0.0;
  for (int i = 1; i < face.n_sides-1; i++)
  {
    Vector3d& r1 = m_vertices[face.vertices[i]].r;
    Vector3d& r2 = m_vertices[face.vertices[i+1]].r;
    face.area += cross(r1-r0,r2-r0).len(); 
  }
  
  face.area *= 0.5;
  
  return face.area;
}<|MERGE_RESOLUTION|>--- conflicted
+++ resolved
@@ -276,7 +276,6 @@
 void Mesh::compute_centre(int f)
 {
   Face& face = m_faces[f];
-<<<<<<< HEAD
   /*
   bool geom = false;
   if (face.n_sides > 3)
@@ -288,12 +287,10 @@
   else this->compute_circumcentre(f);  
   */
   this->compute_geometric_centre(f);
-=======
-  if (!m_circumcenter && face.n_sides > 3)
-    this->compute_geometric_centre(f);
-  else
-    this->compute_circumcentre(f); 
->>>>>>> 7da73594
+  //if (!m_circumcenter && face.n_sides > 3)
+  //  this->compute_geometric_centre(f);
+  //else
+  //  this->compute_circumcentre(f); 
 }
 
 /*! Computes cosines of interior angles at each vertex of the face. 
